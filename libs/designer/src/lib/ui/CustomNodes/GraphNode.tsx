--- conflicted
+++ resolved
@@ -81,11 +81,8 @@
           id={id}
           isMonitoringView={isMonitoringView}
           title={data.label}
-<<<<<<< HEAD
           readOnly={readOnly}
-=======
           onClick={nodeClick}
->>>>>>> e7655053
         />
         <Handle
           type="source"
