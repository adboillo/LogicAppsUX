/* eslint-disable @typescript-eslint/no-empty-function */
import { useMonitoringView, useReadOnly } from '../../core/state/designerOptions/designerOptionsSelectors';
import { useIsNodeSelected } from '../../core/state/panel/panelSelectors';
import { expandPanel, changePanelNode } from '../../core/state/panel/panelSlice';
import {
  useBrandColor,
  useIconUri,
  useNodeConnectionName,
  useNodeDescription,
  useNodeMetadata,
  useOperationInfo,
} from '../../core/state/selectors/actionMetadataSelector';
import { useEdgesByChild, useEdgesByParent } from '../../core/state/selectors/workflowNodeSelector';
import type { RootState } from '../../core/store';
import { DropZone } from '../connections/dropzone';
<<<<<<< HEAD
import { Card } from '@microsoft/designer-ui';
=======
import { labelCase } from '@microsoft-logic-apps/utils';
import { Card, SubgraphHeader } from '@microsoft/designer-ui';
>>>>>>> 2b03593f
import { memo, useCallback, useEffect, useState } from 'react';
import { useDrag } from 'react-dnd';
import { Handle, Position } from 'react-flow-renderer';
import type { NodeProps } from 'react-flow-renderer';
import { useDispatch, useSelector } from 'react-redux';

const DefaultNode = ({ data, targetPosition = Position.Top, sourcePosition = Position.Bottom, id }: NodeProps) => {
  const readOnly = useReadOnly();
  const isMonitoringView = useMonitoringView();

  const dispatch = useDispatch();

  const isCollapsed = useSelector((state: RootState) => state.panel.collapsed);
  const [{ isDragging }, drag, dragPreview] = useDrag(
    () => ({
      // "type" is required. It is used by the "accept" specification of drop targets.
      type: 'BOX',
      // The collect function utilizes a "monitor" instance (see the Overview for what this is)
      // to pull important pieces of state from the DnD system.
      end: (item, monitor) => {
        const dropResult = monitor.getDropResult<{ parent: string; child: string }>();
        if (item && dropResult) {
          alert(`You dropped ${id} between ${dropResult.parent} and  ${dropResult.child}!`);
        }
      },
      item: {
        id: id,
      },
      canDrag: !readOnly,
      collect: (monitor) => ({
        isDragging: monitor.isDragging(),
      }),
    }),
    [readOnly]
  );

  const selected = useIsNodeSelected(id);
  const childEdges = useEdgesByParent(id);
  const parentEdges = useEdgesByChild(id);
  const metadata = useNodeMetadata(id);
  const operationInfo = useOperationInfo(id);
  const nodeComment = useNodeDescription(id);
  const connectionName = useNodeConnectionName(id);

  const [isFirstChild, setIsFirstChild] = useState(false);
  useEffect(() => {
    setIsFirstChild(metadata?.graphId !== 'root' && !parentEdges.length);
  }, [metadata, parentEdges, setIsFirstChild]);

  const nodeClick = useCallback(() => {
    if (isCollapsed) {
      dispatch(expandPanel());
    }
    dispatch(changePanelNode(id));
  }, [dispatch, id, isCollapsed]);

<<<<<<< HEAD
  const brandColor = useBrandColor(operationInfo);
  const iconUri = useIconUri(operationInfo);
=======
  const subgraphClick = useCallback(
    (_id: string) => {
      if (isCollapsed) {
        dispatch(expandPanel());
      }
      dispatch(changePanelNode(_id));
    },
    [dispatch, isCollapsed]
  );

  const brandColorResult = useBrandColor(operationInfo);
  const iconUriResult = useIconUri(operationInfo);

>>>>>>> 2b03593f
  if (metadata?.isPlaceholderNode) {
    if (readOnly || !isFirstChild) return null;
    return (
      <div style={{ display: 'grid', placeItems: 'center', width: 200, height: 30, marginTop: '5px' }}>
        <DropZone graphId={metadata?.graphId ?? ''} parent={id} />
      </div>
    );
  }

  const brandColor = brandColorResult.result;
  const comment = nodeComment
    ? {
        brandColor,
        comment: nodeComment,
        isDismissed: false,
        isEditing: false,
      }
    : undefined;

  const label = labelCase(data.label);
  return (
    <>
      <div>
        <Handle className="node-handle top" type="target" position={targetPosition} isConnectable={false} />
<<<<<<< HEAD
        <Card
          title={data.label}
          icon={iconUri}
          draggable={!readOnly}
          brandColor={brandColor}
          id={id}
          connectionRequired={false}
          connectionDisplayName={undefined}
          commentBox={comment}
          drag={drag}
          dragPreview={dragPreview}
          isDragging={isDragging}
          isMonitoringView={isMonitoringView}
          readOnly={readOnly}
          onClick={nodeClick}
          selected={selected}
        />
=======
        {metadata?.subgraphType ? (
          <SubgraphHeader
            parentId={metadata?.graphId.split('-')[0] ?? ''}
            subgraphType={metadata?.subgraphType}
            title={label}
            readOnly={readOnly}
            onClick={subgraphClick}
          />
        ) : (
          <Card
            title={label}
            icon={iconUriResult.result}
            draggable={!readOnly}
            brandColor={brandColor}
            id={id}
            connectionRequired={false}
            connectionDisplayName={connectionName}
            commentBox={comment}
            drag={drag}
            dragPreview={dragPreview}
            isDragging={isDragging}
            isMonitoringView={isMonitoringView}
            isLoading={iconUriResult.isLoading}
            readOnly={readOnly}
            onClick={nodeClick}
          />
        )}
>>>>>>> 2b03593f
        <Handle className="node-handle bottom" type="source" position={sourcePosition} isConnectable={false} />
      </div>
      {childEdges.length === 0 && !readOnly ? (
        <div className={'edge-drop-zone-container'}>
          <DropZone graphId={metadata?.graphId ?? ''} parent={id} />
        </div>
      ) : null}
    </>
  );
};

DefaultNode.displayName = 'DefaultNode';

export default memo(DefaultNode);<|MERGE_RESOLUTION|>--- conflicted
+++ resolved
@@ -13,12 +13,8 @@
 import { useEdgesByChild, useEdgesByParent } from '../../core/state/selectors/workflowNodeSelector';
 import type { RootState } from '../../core/store';
 import { DropZone } from '../connections/dropzone';
-<<<<<<< HEAD
+import { labelCase } from '@microsoft-logic-apps/utils';
 import { Card } from '@microsoft/designer-ui';
-=======
-import { labelCase } from '@microsoft-logic-apps/utils';
-import { Card, SubgraphHeader } from '@microsoft/designer-ui';
->>>>>>> 2b03593f
 import { memo, useCallback, useEffect, useState } from 'react';
 import { useDrag } from 'react-dnd';
 import { Handle, Position } from 'react-flow-renderer';
@@ -75,24 +71,9 @@
     dispatch(changePanelNode(id));
   }, [dispatch, id, isCollapsed]);
 
-<<<<<<< HEAD
-  const brandColor = useBrandColor(operationInfo);
-  const iconUri = useIconUri(operationInfo);
-=======
-  const subgraphClick = useCallback(
-    (_id: string) => {
-      if (isCollapsed) {
-        dispatch(expandPanel());
-      }
-      dispatch(changePanelNode(_id));
-    },
-    [dispatch, isCollapsed]
-  );
-
   const brandColorResult = useBrandColor(operationInfo);
   const iconUriResult = useIconUri(operationInfo);
 
->>>>>>> 2b03593f
   if (metadata?.isPlaceholderNode) {
     if (readOnly || !isFirstChild) return null;
     return (
@@ -117,15 +98,14 @@
     <>
       <div>
         <Handle className="node-handle top" type="target" position={targetPosition} isConnectable={false} />
-<<<<<<< HEAD
         <Card
-          title={data.label}
-          icon={iconUri}
+          title={label}
+          icon={iconUriResult.result}
           draggable={!readOnly}
           brandColor={brandColor}
           id={id}
           connectionRequired={false}
-          connectionDisplayName={undefined}
+          connectionDisplayName={connectionName}
           commentBox={comment}
           drag={drag}
           dragPreview={dragPreview}
@@ -135,35 +115,6 @@
           onClick={nodeClick}
           selected={selected}
         />
-=======
-        {metadata?.subgraphType ? (
-          <SubgraphHeader
-            parentId={metadata?.graphId.split('-')[0] ?? ''}
-            subgraphType={metadata?.subgraphType}
-            title={label}
-            readOnly={readOnly}
-            onClick={subgraphClick}
-          />
-        ) : (
-          <Card
-            title={label}
-            icon={iconUriResult.result}
-            draggable={!readOnly}
-            brandColor={brandColor}
-            id={id}
-            connectionRequired={false}
-            connectionDisplayName={connectionName}
-            commentBox={comment}
-            drag={drag}
-            dragPreview={dragPreview}
-            isDragging={isDragging}
-            isMonitoringView={isMonitoringView}
-            isLoading={iconUriResult.isLoading}
-            readOnly={readOnly}
-            onClick={nodeClick}
-          />
-        )}
->>>>>>> 2b03593f
         <Handle className="node-handle bottom" type="source" position={sourcePosition} isConnectable={false} />
       </div>
       {childEdges.length === 0 && !readOnly ? (
