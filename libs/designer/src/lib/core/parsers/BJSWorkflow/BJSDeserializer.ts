--- conflicted
+++ resolved
@@ -2,12 +2,8 @@
 import { UnsupportedException, UnsupportedExceptionCode } from '../../../common/exceptions/unsupported';
 import type { Operations, NodesMetadata } from '../../state/workflowSlice';
 import { createWorkflowNode, createWorkflowEdge } from '../../utils/graph';
-<<<<<<< HEAD
-import type { WorkflowEdge, WorkflowNode, WorkflowNodeType } from '../models/workflowNode';
-=======
-import type { WorkflowEdge, WorkflowNode } from '../models/workflowNode';
-import { WORKFLOW_EDGE_TYPES, WORKFLOW_NODE_TYPES } from '../models/workflowNode';
->>>>>>> 2a1d2a55
+import type { WorkflowNode, WorkflowEdge } from '../models/workflowNode';
+import { WORKFLOW_NODE_TYPES, WORKFLOW_EDGE_TYPES } from '../models/workflowNode';
 import { getIntl } from '@microsoft-logic-apps/intl';
 import type { SubgraphType } from '@microsoft-logic-apps/utils';
 import { SUBGRAPH_TYPES, equals, isNullOrEmpty, isNullOrUndefined } from '@microsoft-logic-apps/utils';
@@ -107,17 +103,6 @@
     }
 
     nodes.push(node);
-<<<<<<< HEAD
-=======
-
-    // TODO: WIP - This is where scope footer nodes will be set up
-    // // Place footer node
-    // if (!(node.edges?.find((edge) => edge.source === actionName))) {
-    //   const footerId = `${actionName}-footer`
-    //   nodes.push(createWorkflowNode(footerId, WORKFLOW_NODE_TYPES.TEST_NODE  ))
-    //   edges.push(createWorkflowEdge(actionName, footerId))
-    // }
->>>>>>> 2a1d2a55
   }
 
   return [nodes, edges, allActions, nodesMetadata];
@@ -132,14 +117,9 @@
   const nodes: WorkflowNode[] = [];
   const edges: WorkflowEdge[] = [];
 
-<<<<<<< HEAD
   const headerId = `${actionName}-#scope`;
-  const scopeHeaderNode = createWorkflowNode(headerId, 'scopeNode');
-=======
-  const scopeId = `${actionName}-#scopeHeader`;
-  const scopeHeaderNode = createWorkflowNode(scopeId, WORKFLOW_NODE_TYPES.SCOPE_HEADER);
->>>>>>> 2a1d2a55
-  nodes.push(scopeHeaderNode);
+  const scopeCardNode = createWorkflowNode(headerId, WORKFLOW_NODE_TYPES.SCOPE_NODE);
+  nodes.push(scopeCardNode);
 
   let allActions: Operations = {};
   let nodesMetadata: NodesMetadata = {};
@@ -168,26 +148,14 @@
     allActions = { ...allActions, ...operations };
     nodesMetadata = { ...nodesMetadata, ...metadata };
 
-<<<<<<< HEAD
     const rootId = `${subgraphId}-#subgraph`;
-    const subgraphCardNode = createWorkflowNode(rootId, 'subgraphHeader');
-=======
-    const rootId = `${subgraphId}-#subgraphHeader`;
-    const subgraphHeaderNode = createWorkflowNode(rootId, WORKFLOW_NODE_TYPES.SUBGRAPH_HEADER);
->>>>>>> 2a1d2a55
+    const subgraphCardNode = createWorkflowNode(rootId, WORKFLOW_NODE_TYPES.SUBGRAPH_HEADER);
 
     const isAddCase = subgraphType === SUBGRAPH_TYPES.SWITCH_ADD_CASE;
     if (isAddCase) graph.type = WORKFLOW_NODE_TYPES.HIDDEN_NODE;
 
-<<<<<<< HEAD
-    // Connect header to subgraphHeader
-    edges.push(createWorkflowEdge(headerId, rootId, isAddCase ? 'hiddenEdge' : 'onlyEdge'));
-=======
     // Connect scopeHeader to subgraphHeader
-    edges.push(
-      createWorkflowEdge(scopeId, subgraphHeaderNode.id, isAddCase ? WORKFLOW_EDGE_TYPES.HIDDEN_EDGE : WORKFLOW_EDGE_TYPES.ONLY_EDGE)
-    );
->>>>>>> 2a1d2a55
+    edges.push(createWorkflowEdge(headerId, rootId, isAddCase ? WORKFLOW_EDGE_TYPES.HIDDEN_EDGE : WORKFLOW_EDGE_TYPES.ONLY_EDGE));
     // Connect subgraphHeader to first child
     if (graph.children?.[0]) {
       graph.edges.push(createWorkflowEdge(rootId, graph.children[0].id));
@@ -198,8 +166,8 @@
   };
 
   const applyUntilActions = (graphId: string, actions: LogicAppsV2.Actions | undefined) => {
-    scopeHeaderNode.id = scopeHeaderNode.id.replace('#scope', '#subgraph');
-    scopeHeaderNode.type = 'subgraphHeader';
+    scopeCardNode.id = scopeCardNode.id.replace('#scope', '#subgraph');
+    scopeCardNode.type = WORKFLOW_NODE_TYPES.SUBGRAPH_HEADER;
 
     const [graph, operations, metadata] = processNestedActions(graphId, actions);
 
@@ -210,10 +178,10 @@
 
     // Connect scopeHeader to first child
     if (graph.children?.[0]) {
-      edges.push(createWorkflowEdge(scopeHeaderNode.id, graph.children[0].id));
-    }
-
-    nodesMetadata = { ...nodesMetadata, [scopeHeaderNode.id]: { graphId: scopeHeaderNode.id, subgraphType: 'UNTIL-DO' } };
+      edges.push(createWorkflowEdge(scopeCardNode.id, graph.children[0].id));
+    }
+
+    nodesMetadata = { ...nodesMetadata, [scopeCardNode.id]: { graphId: scopeCardNode.id, subgraphType: SUBGRAPH_TYPES.UNTIL_DO } };
     addFooter(actionName);
   };
 
@@ -222,9 +190,9 @@
     const allEdgeSources = edges.map((edge) => edge.source);
     const leafNodes = nodes.filter((node) => !allEdgeSources.includes(node.id));
     leafNodes.forEach((node) => {
-      edges.push(createWorkflowEdge(node.id, footerId, 'hiddenEdge'));
+      edges.push(createWorkflowEdge(node.id, footerId, WORKFLOW_EDGE_TYPES.HIDDEN_EDGE));
     });
-    nodes.push(createWorkflowNode(footerId, 'scopeNode'));
+    nodes.push(createWorkflowNode(footerId, WORKFLOW_NODE_TYPES.SCOPE_NODE));
   };
 
   if (isSwitchAction(action)) {
@@ -234,15 +202,10 @@
     applySubgraphActions(`${actionName}-addCase`, undefined, SUBGRAPH_TYPES.SWITCH_ADD_CASE);
     applySubgraphActions(`${actionName}-defaultCase`, action.default?.actions, SUBGRAPH_TYPES.SWITCH_DEFAULT);
   } else if (isIfAction(action)) {
-<<<<<<< HEAD
-    applySubgraphActions(`${actionName}-actions`, action.actions, 'CONDITIONAL-TRUE');
-    applySubgraphActions(`${actionName}-elseActions`, action.else?.actions, 'CONDITIONAL-FALSE');
+    applySubgraphActions(`${actionName}-actions`, action.actions, SUBGRAPH_TYPES.CONDITIONAL_TRUE);
+    applySubgraphActions(`${actionName}-elseActions`, action.else?.actions, SUBGRAPH_TYPES.CONDITIONAL_FALSE);
   } else if (action.type.toLowerCase() === 'until') {
     applyUntilActions(`${actionName}-actions`, action.actions);
-=======
-    applySubgraphActions(`${actionName}-actions`, action.actions, SUBGRAPH_TYPES.CONDITIONAL_TRUE);
-    applySubgraphActions(`${actionName}-elseActions`, action.else?.actions, SUBGRAPH_TYPES.CONDITIONAL_FALSE);
->>>>>>> 2a1d2a55
   } else {
     applyActions(`${actionName}-actions`, action.actions);
   }
