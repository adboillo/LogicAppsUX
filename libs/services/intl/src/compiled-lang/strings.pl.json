{
  "+GSexV": [
    {
      "type": 0,
      "value": "Filtry"
    }
  ],
  "+UirjI": [
    {
      "type": 0,
      "value": "Etykieta ustawienia"
    }
  ],
  "+g+mch": [
    {
      "type": 0,
      "value": "Zwraca treść dla części w wieloczęściowych danych wyjściowych akcji"
    }
  ],
  "+lpuMl": [
    {
      "type": 0,
      "value": "Parametr wymagany. Wartość do zwrócenia, jeśli wyrażenie ma wartość „fałsz”."
    }
  ],
  "/I/U8L": [
    {
      "type": 0,
      "value": "Treść"
    }
  ],
  "/NDLmg": [
    {
      "type": 0,
      "value": "Oczekiwanie"
    }
  ],
  "/QqADs": [
    {
      "type": 0,
      "value": "Zwraca elementy w tablicy, zaczynając od indeksu Liczba"
    }
  ],
  "/doURb": [
    {
      "type": 0,
      "value": "Konwertuj dane wejściowe na tablicę"
    }
  ],
  "/qchXQ": [
    {
      "type": 0,
      "value": "Parametr wymagany. Kolekcja, z której należy dołączyć elementy."
    }
  ],
  "/ut0u7": [
    {
      "type": 0,
      "value": "Zwraca liczbę Count pierwszych elementów z przekazanej tablicy lub ciągu"
    }
  ],
  "07ZsoY": [
    {
      "type": 0,
      "value": "Zwraca początek godziny z sygnatury czasowej przekazanego ciągu"
    }
  ],
  "09B9CU": [
    {
      "type": 0,
      "value": "Zwraca adres URL do wywołania wyzwalacza lub akcji. Uwaga: tej funkcji można używać tylko w elementach httpWebhook i apiConnectionWebhook, nie w elementach ręcznych, cyklicznych http lub apiConnection."
    }
  ],
  "0FzNJV": [
    {
      "type": 0,
      "value": "Wymagane. Ciąg zakodowany w formacie base64."
    }
  ],
  "0GqNGo": [
    {
      "type": 0,
      "value": "Adres URL dekoduje ciąg wejściowy"
    }
  ],
  "0JTHTZ": [
    {
      "type": 0,
      "value": "Pokaż menu uruchamiania"
    }
  ],
  "0R2D5l": [
    {
      "type": 0,
      "value": "Zwraca binarną reprezentację ciągu zakodowanego jako identyfikator URI"
    }
  ],
  "0ZlNtf": [
    {
      "type": 0,
      "value": "Powodzenie dzięki ponownym próbom"
    }
  ],
  "0i/6TR": [
    {
      "type": 0,
      "value": "Parametr wymagany. Ciąg do przekonwertowania na wielkie litery. Jeśli znak w ciągu nie ma odpowiadającej wielkiej litery, w zwróconym ciągu zostanie on uwzględniony jako niezmieniony."
    }
  ],
  "0p+pJq": [
    {
      "type": 0,
      "value": "Zwraca resztę z dzielenia dwóch liczb (modulo)"
    }
  ],
  "0qV0Qe": [
    {
      "type": 0,
      "value": "Parametr wymagany. Ciąg, który może zawierać wartość."
    }
  ],
  "0uj1Li": [
    {
      "type": 0,
      "value": "Zwraca binarną reprezentację ciągu identyfikatora URI danych wejściowych"
    }
  ],
  "0y5eia": [
    {
      "type": 0,
      "value": "Więcej poleceń"
    }
  ],
  "1+Z8n9": [
    {
      "type": 0,
      "value": "Wymagane. Identyfikator URI danych do przekonwertowania na reprezentację w formie ciągu."
    }
  ],
  "109OPL": [
    {
      "type": 0,
      "value": "Zwraca port z identyfikatora URI. Jeśli port nie jest określony, zwraca domyślny port dla protokołu"
    }
  ],
  "1A1P5b": [
    {
      "type": 0,
      "value": "Komentarz"
    }
  ],
  "1D047X": [
    {
      "type": 0,
      "value": "Parametr wymagany. Wartość do przekonwertowania na dane XML."
    }
  ],
  "1Fn5n+": [
    {
      "type": 0,
      "value": "Wymagane. Ciąg zakodowany jako identyfikator URI."
    }
  ],
  "1NBvKu": [
    {
      "type": 0,
      "value": "Konwertuj argument parametru na liczbę zmiennoprzecinkową"
    }
  ],
  "1R6Vaa": [
    {
      "offset": 0,
      "options": {
        "=0": {
          "value": [
            {
              "type": 0,
              "value": "brak pasujących elementów."
            }
          ]
        },
        "few": {
          "value": [
            {
              "type": 0,
              "value": "Dopasowano "
            },
            {
              "type": 7
            },
            {
              "type": 0,
              "value": " elementy(-ów)."
            }
          ]
        },
        "many": {
          "value": [
            {
              "type": 0,
              "value": "Dopasowano "
            },
            {
              "type": 7
            },
            {
              "type": 0,
              "value": " elementy(-ów)."
            }
          ]
        },
        "one": {
          "value": [
            {
              "type": 0,
              "value": "Dopasowano "
            },
            {
              "type": 7
            },
            {
              "type": 0,
              "value": " element."
            }
          ]
        },
        "other": {
          "value": [
            {
              "type": 0,
              "value": "Dopasowano "
            },
            {
              "type": 7
            },
            {
              "type": 0,
              "value": " elementy(-ów)."
            }
          ]
        }
      },
      "pluralType": "cardinal",
      "type": 6,
      "value": "count"
    }
  ],
  "1TE0e8": [
    {
      "type": 0,
      "value": "Parametr wymagany. Wartość, której indeks jest wyszukiwany."
    }
  ],
  "1jhzOM": [
    {
      "type": 0,
      "value": "Parametr wymagany. Obiekt na potrzeby sprawdzania, czy jest on mniejszy niż wartość, z którą jest porównywany."
    }
  ],
  "1zgFh1": [
    {
      "type": 0,
      "value": "Odrzuć"
    }
  ],
  "23fENy": [
    {
      "type": 0,
      "value": "Zwraca binarną reprezentację ciągu z kodowaniem base 64"
    }
  ],
  "23szE+": [
    {
      "type": 0,
      "value": "Wymagane. Wartość do przekonwertowania na dane identyfikatora URI."
    }
  ],
  "2K2fAj": [
    {
      "type": 0,
      "value": "Godzina zakończenia"
    }
  ],
  "2cVEMV": [
    {
      "type": 0,
      "value": "Zwraca pojedynczą wartość odpowiadającą nazwie klucza z danych wyjściowych akcji form-data lub form-encoded"
    }
  ],
  "2gzGrJ": [
    {
      "type": 0,
      "value": "Wymagane. Nazwa akcji z odpowiedzią w postaci danych formularza lub odpowiedzią zakodowaną w formularzu."
    }
  ],
  "2mnU/w": [
    {
      "type": 0,
      "value": "Wyłączone"
    }
  ],
  "33+WHG": [
    {
      "type": 0,
      "value": "Identyfikator"
    }
  ],
  "3NhwIJ": [
    {
      "type": 0,
      "value": "Parametr wymagany. Separator."
    }
  ],
  "3kI7xF": [
    {
      "type": 0,
      "value": "Błędne"
    }
  ],
  "3rtRpE": [
    {
      "type": 0,
      "value": "pasek suwaka z możliwością przeciągania"
    }
  ],
  "3rzrWf": [
    {
      "type": 0,
      "value": "Wymagane. Obiekt, z którego ma zostać usunięta właściwość."
    }
  ],
  "3vCCY7": [
    {
      "type": 0,
      "value": "Wymagane. Liczba określonych jednostek czasu do odjęcia."
    }
  ],
  "47kOXr": [
    {
      "type": 0,
      "value": "Wymagane. Najmniejsza liczba całkowita, która może zostać zwrócona."
    }
  ],
  "4BrA0z": [
    {
      "type": 0,
      "value": "Wymagane. Liczba dni do dodania. Może być ujemna na potrzeby odejmowania dni."
    }
  ],
  "4YKQAF": [
    {
      "type": 0,
      "value": "Wymagane. Jednostka czasu określona w interwale."
    }
  ],
  "4c0uPQ": [
    {
      "type": 0,
      "value": "Wymagane. Nazwa parametru z żądanymi wartościami."
    }
  ],
  "4cVuMw": [
    {
      "type": 0,
      "value": "Komentarze można dodawać tylko podczas edytowania danych wejściowych kroku."
    }
  ],
  "4vcnOA": [
    {
      "type": 0,
      "value": "Zwraca minimalną wartość w tablicy wejściowej liczb"
    }
  ],
  "4vmGh0": [
    {
      "type": 0,
      "value": "Identyfikator żądania usługi"
    }
  ],
  "5J7j9k": [
    {
      "type": 0,
      "value": "Parametr wymagany. Wyrażenie XPath do wyznaczenia wartości."
    }
  ],
  "5aa76N": [
    {
      "type": 0,
      "value": "Zwraca pierwszy element przekazanej tablicy lub ciągu"
    }
  ],
  "5b0sKi": [
    {
      "type": 0,
      "value": "Zwraca wartość true, jeśli obiekt, tablica lub ciąg jest pusty"
    }
  ],
  "5cPiWA": [
    {
      "type": 0,
      "value": "Wymagane. Nazwa pętli z żądanymi elementami."
    }
  ],
  "5qzZMo": [
    {
      "type": 0,
      "value": "Trwa ładowanie..."
    }
  ],
  "5rkegy": [
    {
      "type": 0,
      "value": "Usuń parametr"
    }
  ],
  "63/zYN": [
    {
      "type": 0,
      "value": "Parametr wymagany. Obiekt na potrzeby sprawdzania, czy jest on większy niż wartość, z którą jest porównywany."
    }
  ],
  "6jiO7t": [
    {
      "type": 0,
      "value": "Pokaż uruchomienie"
    }
  ],
  "6jsWn/": [
    {
      "type": 0,
      "value": "Parametr wymagany. Kolekcja, w której ma odbywać się wyszukiwanie."
    }
  ],
  "6kSpHL": [
    {
      "type": 0,
      "value": "Wymagane. Nazwa akcji z odpowiedzią wieloczęściową."
    }
  ],
  "6oqk+A": [
    {
      "type": 0,
      "value": "Poprzednia"
    }
  ],
  "6qkBwz": [
    {
      "type": 0,
      "value": "Wymagane. Liczba, przez którą mnożona jest mnożna 2."
    }
  ],
  "7GSk99": [
    {
      "type": 0,
      "value": "OK"
    }
  ],
  "7QymrD": [
    {
      "type": 0,
      "value": "Parametr wymagany. Ciąg, z którego został pobrany podciąg."
    }
  ],
  "7aJqIH": [
    {
      "type": 0,
      "value": "Opcjonalne. Ustawienia regionalne, które mają być używane podczas formatowania (domyślnie: „en-us”)."
    }
  ],
  "7k9jXx": [
    {
      "type": 0,
      "value": "Kod stanu"
    }
  ],
  "7lnElz": [
    {
      "type": 0,
      "value": "Zwraca liczbę tyknięć (interwał: 100 nanosekund) od 1 stycznia 0001, godz. 00:00:00 czasu uniwersalnego, dla sygnatury czasowej ciągu"
    }
  ],
  "7yEdSt": [
    {
      "type": 0,
      "value": "Pokaż więcej"
    }
  ],
  "7yFLpB": [
    {
      "type": 0,
      "value": "Kopiuj adres URL"
    }
  ],
  "7zzPsK": [
    {
      "type": 0,
      "value": "Parametr wymagany. Ciąg, który może zawierać wartość."
    }
  ],
  "8CWFEh": [
    {
      "type": 0,
      "value": "Parametr wymagany. Wartość do zwrócenia, jeśli wyrażenie ma wartość „prawda”."
    }
  ],
  "8DFwxH": [
    {
      "type": 0,
      "value": "Zwraca sformatowany ciąg liczbowy"
    }
  ],
  "8FjOSh": [
    {
      "type": 0,
      "value": "Parametr wymagany. Obiekt na potrzeby sprawdzania, czy jest on większy lub równy porównywanemu obiektowi."
    }
  ],
  "8L+oIz": [
    {
      "type": 0,
      "value": "Nie można renderować projektanta z powodu wielu wyzwalaczy w definicji."
    }
  ],
  "8U0KPg": [
    {
      "type": 0,
      "value": "Wymagane. Ciąg do zakodowania jako identyfikator URI."
    }
  ],
  "8wr0zO": [
    {
      "type": 0,
      "value": "Dodaje liczbę całkowitą dni do przekazanej sygnatury czasowej ciągu"
    }
  ],
  "9/UeTh": [
    {
      "type": 0,
      "value": "Zwraca pojedynczą tablicę lub obiekt, który ma wspólne elementy między przekazanymi tablicami i obiektami"
    }
  ],
  "99vsJy": [
    {
      "type": 0,
      "value": "Łącznik"
    }
  ],
  "9JuvQ4": [
    {
      "type": 0,
      "value": "Zwraca identyfikator URI danych wartości"
    }
  ],
  "9Jv3+1": [
    {
      "type": 0,
      "value": "Zwraca obiekt z parą dodatkowych wartości właściwości"
    }
  ],
  "9b4xDa": [
    {
      "type": 0,
      "value": "panel"
    }
  ],
  "9djnqI": [
    {
      "type": 0,
      "value": "Zwraca wynik dodawania dwóch liczb"
    }
  ],
  "9u/Ae3": [
    {
      "type": 0,
      "value": "Zwraca wartość true, jeśli oba parametry mają wartość true"
    }
  ],
  "ANbEeQ": [
    {
      "type": 0,
      "value": "Wymagane. Nazwa akcji z żądanymi wartościami."
    }
  ],
  "AO6T9u": [
    {
      "type": 0,
      "value": "Gotowe"
    }
  ],
  "ArTh0/": [
    {
      "type": 0,
      "value": "Wymagane. Ciąg do zakodowania do reprezentacji base64."
    }
  ],
  "B2s0iG": [
    {
      "type": 0,
      "value": "Wymagane. Indeks części do pobrania."
    }
  ],
  "BCAnZP": [
    {
      "type": 0,
      "value": "Może to być pojedynczy znak specyfikatora formatu lub niestandardowy wzorzec formatu, który określa sposób formatowania wartości tej sygnatury czasowej. Jeśli format nie zostanie podany, zostanie użyty format ISO 8601 („o”)."
    }
  ],
  "BHe7qY": [
    {
      "type": 0,
      "value": "Wymagane. Ciąg zakodowany jako identyfikator URI."
    }
  ],
  "BKL0ZG": [
    {
      "type": 0,
      "value": "Godzina rozpoczęcia"
    }
  ],
  "BQCPY7": [
    {
      "type": 0,
      "value": "Wymagane. Ciąg, w którym zostaną zdekodowane znaki niebezpieczne w adresie URL."
    }
  ],
  "Bn8iTS": [
    {
      "type": 0,
      "value": "Typ stanu: "
    }
  ],
  "BuYrD3": [
    {
      "type": 0,
      "value": "Pojedynczy specyfikator formatu, który wskazuje sposób formatowania wartości tego identyfikatora GUID."
    }
  ],
  "BxITRH": [
    {
      "type": 0,
      "value": "Parametr wymagany. Obiekt na potrzeby sprawdzania, czy jest on większy od porównywanego obiektu."
    }
  ],
  "CG772M": [
    {
      "type": 0,
      "value": "Wymagane połączenie"
    }
  ],
  "D+Ptnq": [
    {
      "type": 0,
      "value": "Zwraca ścieżkę i zapytanie z identyfikatora URI"
    }
  ],
  "D1lgsT": [
    {
      "type": 0,
      "value": "Wymagane. Ciąg, z którego ma zostać usunięty odstęp wiodący i końcowy."
    }
  ],
  "DFo+mo": [
    {
      "type": 0,
      "value": "Włączone"
    }
  ],
  "DZZ3fj": [
    {
      "type": 0,
      "value": "Czas trwania"
    }
  ],
  "ECZC6Y": [
    {
      "type": 0,
      "value": "Konwertuje parametr na liczbę dziesiętną"
    }
  ],
  "ERAWZA": [
    {
      "type": 0,
      "value": "Odpowiedź"
    }
  ],
  "EZz5q7": [
    {
      "type": 0,
      "value": "Indeks miejsca, w którym należy rozpocząć wyodrębnianie podciągu."
    }
  ],
  "F3IDl8": [
    {
      "type": 0,
      "value": "Wymagane. Liczba określonych jednostek czasu do dodania."
    }
  ],
  "FDF4Qb": [
    {
      "type": 0,
      "value": "Zwraca wartość parametru zdefiniowanego w definicji"
    }
  ],
  "FN5zHQ": [
    {
      "type": 0,
      "value": "Zwraca sekcję ciągu zdefiniowaną przez indeks początkowy i indeks końcowy"
    }
  ],
  "FS+/Tb": [
    {
      "type": 0,
      "value": "Zwraca treść dla części w wieloczęściowych danych wyjściowych wyzwalacza"
    }
  ],
  "FVavKy": [
    {
      "type": 0,
      "value": "Zwraca początek dnia z sygnatury czasowej przekazanego ciągu"
    }
  ],
  "FXLR5M": [
    {
      "offset": 0,
      "options": {
        "few": {
          "value": [
            {
              "type": 7
            },
            {
              "type": 0,
              "value": " godziny"
            }
          ]
        },
        "many": {
          "value": [
            {
              "type": 7
            },
            {
              "type": 0,
              "value": " godzin"
            }
          ]
        },
        "one": {
          "value": [
            {
              "type": 7
            },
            {
              "type": 0,
              "value": " godzina"
            }
          ]
        },
        "other": {
          "value": [
            {
              "type": 7
            },
            {
              "type": 0,
              "value": " godziny"
            }
          ]
        }
      },
      "pluralType": "cardinal",
      "type": 6,
      "value": "hours"
    }
  ],
  "Fgq3Db": [
    {
      "type": 0,
      "value": "Parametr wymagany. Kolekcja, z której należy pobrać ostatni obiekt."
    }
  ],
  "Fh2HDb": [
    {
      "type": 0,
      "value": "Zwraca pierwszy indeks wartości w ciągu (bez uwzględniania wielkości liter, kultura niezmienna)"
    }
  ],
  "FslNgF": [
    {
      "type": 0,
      "value": "Stan"
    }
  ],
  "G0XYrd": [
    {
      "type": 0,
      "value": "Parametr wymagany. Ciąg, który może zawierać wartość."
    }
  ],
  "GAY7b8": [
    {
      "type": 0,
      "value": "Zwraca zapytanie z identyfikatora URI"
    }
  ],
  "GLd3MU": [
    {
      "type": 0,
      "value": "Parametr wymagany. Obiekt do wyszukiwania wewnątrz kolekcji typu W zakresie."
    }
  ],
  "GYvF54": [
    {
      "type": 0,
      "value": "Funkcje odwołań"
    }
  ],
  "GcG0qf": [
    {
      "type": 0,
      "value": "Zwraca wartość true, jeśli parametry mają wartość false"
    }
  ],
  "Gmya+V": [
    {
      "type": 0,
      "value": "Niedostępny"
    }
  ],
  "GreYWQ": [
    {
      "type": 0,
      "value": "Wprowadź nazwę parametru."
    }
  ],
  "GzQQqH": [
    {
      "type": 0,
      "value": "Tablica"
    }
  ],
  "H17jEE": [
    {
      "type": 0,
      "value": "Funkcje analizy identyfikatora URI"
    }
  ],
  "H1wnHr": [
    {
      "type": 0,
      "value": "Wymagane. Ciąg do wycięcia."
    }
  ],
  "H8bEUn": [
    {
      "type": 0,
      "value": "Wymagane. Liczba, od której odejmowany jest odjemnik."
    }
  ],
  "HDqP2g": [
    {
      "type": 0,
      "value": "Wymagane. Nazwa klucza zwracanej wartości danych formularza."
    }
  ],
  "HfrUId": [
    {
      "type": 0,
      "value": "Wybierz kartę, aby zobaczyć zawartość"
    }
  ],
  "HymOpF": [
    {
      "type": 0,
      "value": "Wartość ustawienia"
    }
  ],
  "IW2MjQ": [
    {
      "type": 0,
      "value": "Konwertuje przekazaną sygnaturę czasową ciągu z formatu UTC na docelową strefę czasową"
    }
  ],
  "Ip7Iax": [
    {
      "type": 0,
      "value": "Zwraca indeks n-tego wystąpienia wartości w ciągu (bez uwzględniania wielkości liter, kultura niezmienna)"
    }
  ],
  "IpVwYT": [
    {
      "type": 0,
      "value": "Zwraca pierwszy obiekt o wartości innej niż null w przekazanych argumentach"
    }
  ],
  "J5/7vN": [
    {
      "type": 0,
      "value": "Konwertuje ciąg na małe litery, używając reguł stosowania wielkości liter kultury niezmiennej"
    }
  ],
  "JNQHws": [
    {
      "type": 0,
      "value": "Wymagane. Ciąg zawierający godzinę."
    }
  ],
  "JSfWJ0": [
    {
      "type": 0,
      "value": "Parametr wymagany. Wartość konwertowana na wartość logiczną."
    }
  ],
  "Jaz3EC": [
    {
      "type": 0,
      "value": "Konwertuje przekazany znacznik czasu ciągu ze źródłowej strefy czasowej na docelową strefę czasową"
    }
  ],
  "JbgTET": [
    {
      "type": 0,
      "value": "Metoda"
    }
  ],
  "Ji6663": [
    {
      "type": 0,
      "value": "Zwraca wartość true, jeśli słownik zawiera klucz, tablica zawiera wartość lub ciąg zawiera podciąg"
    }
  ],
  "JjTfC7": [
    {
      "type": 0,
      "value": "Wymagane. Liczba do sformatowania."
    }
  ],
  "JnlcZQ": [
    {
      "type": 0,
      "value": "Nazwa:"
    }
  ],
  "Jq2Y/o": [
    {
      "type": 0,
      "value": "Wymagane. Ciąg formatu liczbowego."
    }
  ],
  "K50znc": [
    {
      "type": 0,
      "value": "Wymagane. Obiekt, do którego ma zostać dodana nowa właściwość."
    }
  ],
  "K90YEU": [
    {
      "type": 0,
      "value": "Zwraca podciąg znaków z ciągu"
    }
  ],
  "L+PY+j": [
    {
      "type": 0,
      "value": "Parametr wymagany. Liczba obiektów do usunięcia z kolekcji. Musi być dodatnią liczbą całkowitą."
    }
  ],
  "L0UAzs": [
    {
      "type": 0,
      "value": "Zwraca składnik dnia tygodnia z sygnatury czasowej ciągu"
    }
  ],
  "LS8rfZ": [
    {
      "type": 0,
      "value": "Zwraca schemat z identyfikatora URI"
    }
  ],
  "LoGUT3": [
    {
      "type": 0,
      "value": "W przypadku użycia wewnątrz pętli for-each ta funkcja zwraca bieżący element określonej pętli."
    }
  ],
  "LpPNAD": [
    {
      "type": 0,
      "value": "Dodaj"
    }
  ],
  "Lub7NN": [
    {
      "type": 0,
      "value": "Parametr wymagany. Wyrażenia, które mogą być prawdziwe."
    }
  ],
  "M0HMjE": [
    {
      "type": 0,
      "value": "Dodaj komentarz"
    }
  ],
  "M6U2LE": [
    {
      "type": 0,
      "value": "Parametry zostaną zapisane, gdy przepływ pracy zostanie zapisany. Możesz edytować go tutaj przed zapisaniem lub edytować na stronie parametrów po zapisaniu."
    }
  ],
  "M8Aqm4": [
    {
      "type": 0,
      "value": "Opcjonalnie. Nazwa akcji o określonym zakresie, w którym mają być umieszczane dane wejściowe i wyjściowe akcji najwyższego poziomu."
    }
  ],
  "M9mzP6": [
    {
      "type": 0,
      "value": "Wymagane. Liczba dodawana do składnika 2."
    }
  ],
  "MDbmMw": [
    {
      "type": 0,
      "value": "Parametr wymagany. Kolekcje do wyliczenia wartości. Obiekt musi znajdować się we wszystkich przekazanych kolekcjach, aby pojawił się w wyniku."
    }
  ],
  "MKTdNk": [
    {
      "type": 0,
      "value": "Wymagane. Identyfikator URI danych do przekonwertowania na reprezentację binarną."
    }
  ],
  "MTR4Vg": [
    {
      "type": 0,
      "value": "Zwraca bieżącą sygnaturę czasową jako ciąg"
    }
  ],
  "Mb+Eaq": [
    {
      "type": 0,
      "value": "Wartość logiczna"
    }
  ],
  "Mb/Vp8": [
    {
      "type": 0,
      "value": "Następna z niepowodzeniem"
    }
  ],
  "MmBfD1": [
    {
      "type": 0,
      "value": "Nieoczekiwany błąd"
    }
  ],
  "N2CF0J": [
    {
      "type": 0,
      "value": "Wymagane. Nazwa klucza zwracanych wartości danych formularza."
    }
  ],
  "NPUFgH": [
    {
      "type": 0,
      "value": "Stan"
    }
  ],
  "O+8vRv": [
    {
      "type": 0,
      "value": "Zwraca binarną reprezentację wartości"
    }
  ],
  "O36+wl": [
    {
      "type": 0,
      "value": "Edytuj parametr"
    }
  ],
  "OD8igU": [
    {
      "type": 0,
      "value": "Wymagane. Ciąg zawierający nazwę źródłowej strefy czasowej. Szczegółowe informacje można znaleźć na stronie https://msdn.microsoft.com/pl-pl/library/gg154758.aspx."
    }
  ],
  "OFKZzQ": [
    {
      "type": 0,
      "value": "Opcje operacji: "
    }
  ],
  "OSHNZ2": [
    {
      "type": 0,
      "value": "Komentarz"
    }
  ],
  "OVvieE": [
    {
      "type": 0,
      "value": "Zwraca wyniki z akcji najwyższego poziomu w podanej akcji o określonym zakresie takiej jak For_each, Until lub Scope."
    }
  ],
  "OfvxaB": [
    {
      "type": 0,
      "value": "Tekst etykiety"
    }
  ],
  "Oib1mL": [
    {
      "type": 1,
      "value": "hours"
    },
    {
      "type": 0,
      "value": " godz. "
    },
    {
      "type": 1,
      "value": "minutes"
    },
    {
      "type": 0,
      "value": " min"
    }
  ],
  "OihxQE": [
    {
      "type": 0,
      "value": "Opcjonalne. Ustawienia regionalne, które zostaną użyte podczas analizowania ciągu daty i godziny."
    }
  ],
  "OjGJ8Y": [
    {
      "type": 0,
      "value": "Zwraca hosta z identyfikatora URI"
    }
  ],
  "OnrO5/": [
    {
      "type": 0,
      "value": "Wybierz tożsamość zarządzaną"
    }
  ],
  "P2A5dB": [
    {
      "type": 0,
      "value": "Wymagane. Ta wartość określa ilość liczb całkowitych w tablicy."
    }
  ],
  "P4rEwD": [
    {
      "type": 0,
      "value": "Funkcje kolekcji"
    }
  ],
  "P8ZBF9": [
    {
      "type": 0,
      "value": "Parametr wymagany. Kolekcja, z której należy pobrać pierwszy obiekt."
    }
  ],
  "PF87Ew": [
    {
      "type": 0,
      "value": "Zakończono pomyślnie"
    }
  ],
  "PKMkb/": [
    {
      "type": 0,
      "value": "Wymagane. Liczba dodawana do składnika 1."
    }
  ],
  "PP63jY": [
    {
      "type": 0,
      "value": "więcej paneli"
    }
  ],
  "PQOiAc": [
    {
      "type": 0,
      "value": "Zwiń"
    }
  ],
  "PRnqYA": [
    {
      "type": 0,
      "value": "Wymagane. Liczba sekund do dodania. Może być ujemna na potrzeby odejmowania sekund."
    }
  ],
  "PaPPLr": [
    {
      "type": 0,
      "value": "Przerwano"
    }
  ],
  "PfCJlN": [
    {
      "type": 0,
      "value": "Funkcje przepływów pracy"
    }
  ],
  "Pvm0xB": [
    {
      "type": 0,
      "value": "Zwraca reprezentację base 64 ciągu wejściowego"
    }
  ],
  "Q/7unA": [
    {
      "type": 0,
      "value": "Obiekt"
    }
  ],
  "Q0xpPQ": [
    {
      "type": 0,
      "value": "Parametr wymagany. Obiekt na potrzeby sprawdzania, czy jest on mniejszy lub równy porównywanemu obiektowi."
    }
  ],
  "QEp3C8": [
    {
      "type": 0,
      "value": "Konwertuj dane wejściowe na wartość typu JSON"
    }
  ],
  "QQYzHC": [
    {
      "type": 0,
      "value": "Menu kontekstowe dla karty "
    },
    {
      "type": 1,
      "value": "title"
    }
  ],
  "QZBPUx": [
    {
      "type": 0,
      "value": "Zwraca pojedynczą wartość odpowiadającą nazwie klucza w danych wyjściowych wyzwalacza form-data lub form-encoded"
    }
  ],
  "QZrxUk": [
    {
      "type": 0,
      "value": "Funkcje ciągów"
    }
  ],
  "QbJDi7": [
    {
      "type": 0,
      "value": "Element"
    }
  ],
  "QeE0k/": [
    {
      "type": 0,
      "value": "Wymagane. Wartość konwertowana na wartość binarną."
    }
  ],
  "QknZQ1": [
    {
      "type": 0,
      "value": "Trwa ładowanie..."
    }
  ],
  "Qn8qxn": [
    {
      "type": 0,
      "value": "Zwraca ciąg w formacie daty"
    }
  ],
  "QpRRt3": [
    {
      "type": 0,
      "value": "Parametr wymagany. Ciąg do użycia w celu rozgraniczania elementów."
    }
  ],
  "QrQDdp": [
    {
      "type": 0,
      "value": "Parametr wymagany. Ciąg zawierający jednostkę czasu określoną w interwale do odejmowania."
    }
  ],
  "Qu1HkA": [
    {
      "type": 1,
      "value": "hours"
    },
    {
      "type": 0,
      "value": " godz."
    }
  ],
  "RX2Shm": [
    {
      "type": 0,
      "value": "Parametr wymagany. Podzielony ciąg."
    }
  ],
  "RhH4pF": [
    {
      "offset": 0,
      "options": {
        "few": {
          "value": [
            {
              "type": 7
            },
            {
              "type": 0,
              "value": " minuty"
            }
          ]
        },
        "many": {
          "value": [
            {
              "type": 7
            },
            {
              "type": 0,
              "value": " minut"
            }
          ]
        },
        "one": {
          "value": [
            {
              "type": 7
            },
            {
              "type": 0,
              "value": " minuta"
            }
          ]
        },
        "other": {
          "value": [
            {
              "type": 7
            },
            {
              "type": 0,
              "value": " minuty"
            }
          ]
        }
      },
      "pluralType": "cardinal",
      "type": 6,
      "value": "minutes"
    }
  ],
  "S8P4N5": [
    {
      "type": 0,
      "value": "Usuń"
    }
  ],
  "SKXopi": [
    {
      "type": 0,
      "value": "Konwertuj parametr na liczbę całkowitą"
    }
  ],
  "SLZ0n4": [
    {
      "type": 0,
      "value": "Sprawdza, czy ciąg zaczyna się od wartości (bez uwzględniania wielkości liter, kultura niezmienna)"
    }
  ],
  "SXb47U": [
    {
      "type": 1,
      "value": "minutes"
    },
    {
      "type": 0,
      "value": " min"
    }
  ],
  "SY04wn": [
    {
      "type": 0,
      "value": "Wymagane. Nazwa akcji z odpowiedzią w postaci danych formularza lub odpowiedzią zakodowaną w formularzu."
    }
  ],
  "T7zcR6": [
    {
      "type": 0,
      "value": "Parametr wymagany. Wyrażenia, które muszą być prawdziwe."
    }
  ],
  "T8Xqt9": [
    {
      "type": 0,
      "value": "Niepowodzenie"
    }
  ],
  "TI44R1": [
    {
      "type": 0,
      "value": "Zwraca ciąg z wszystkimi elementami tablicy połączonymi ogranicznikami"
    }
  ],
  "TO7qos": [
    {
      "type": 0,
      "value": "Zwraca początek miesiąca z sygnatury czasowej przekazanego ciągu"
    }
  ],
  "TUaunO": [
    {
      "type": 0,
      "value": "Wprowadź wartość"
    }
  ],
  "TZv5JE": [
    {
      "type": 0,
      "value": "Nazwa"
    }
  ],
  "Tb2QLA": [
    {
      "type": 0,
      "value": "Identyfikator żądania klienta"
    }
  ],
  "TgcgXE": [
    {
      "type": 0,
      "value": "Tagi"
    }
  ],
  "Twfck/": [
    {
      "type": 0,
      "value": "Wymagane. Liczba, przez którą mnożona jest mnożna 1."
    }
  ],
  "Tz5jTR": [
    {
      "type": 0,
      "value": "Zwiń/rozwiń"
    }
  ],
  "U3iWVd": [
    {
      "type": 0,
      "value": "Generuje tablicę wartości całkowitych, zaczynając od konkretnej liczby"
    }
  ],
  "UCNM4L": [
    {
      "type": 0,
      "value": "Aby odwołać się do parametru, użyj listy zawartości dynamicznej."
    }
  ],
  "UHCVNK": [
    {
      "type": 0,
      "value": "Zastępuje ciąg podanym ciągiem"
    }
  ],
  "USVffu": [
    {
      "type": 0,
      "value": "Nie pokazano zawartości z powodu konfiguracji zabezpieczeń."
    }
  ],
  "V0ZbQO": [
    {
      "type": 0,
      "value": "Pokaż mniej"
    }
  ],
  "VKAk5g": [
    {
      "type": 0,
      "value": "Podana nazwa przebiegu przepływu pracy jest nieprawidłowa."
    }
  ],
  "VVfYvq": [
    {
      "type": 0,
      "value": "Wymagane. Liczba do podzielenia przez dzielnik."
    }
  ],
  "VXBWrq": [
    {
      "type": 0,
      "value": "Komentarz"
    }
  ],
  "VZHick": [
    {
      "type": 0,
      "value": "Czas trwania"
    }
  ],
  "Vaacox": [
    {
      "type": 0,
      "value": "Historia uruchamiania"
    }
  ],
  "W070M2": [
    {
      "type": 0,
      "value": "z "
    },
    {
      "type": 1,
      "value": "max"
    }
  ],
  "W6FdMh": [
    {
      "type": 0,
      "value": "Wymagane. Nazwa nowej właściwości."
    }
  ],
  "W8cbO8": [
    {
      "type": 0,
<<<<<<< HEAD
      "value": "Clear"
=======
      "value": "Wyczyść"
>>>>>>> f2099bd0
    }
  ],
  "WS9kXD": [
    {
      "type": 0,
      "value": "Wymagane. Pierwsza liczba całkowita w tablicy."
    }
  ],
  "WUe3DY": [
    {
      "type": 0,
      "value": "Skrót dla trigger().outputs"
    }
  ],
  "WgoP7R": [
    {
      "type": 0,
      "value": "Zwraca wynik mnożenia dwóch liczb"
    }
  ],
  "X8JjjT": [
    {
      "type": 1,
      "value": "days"
    },
    {
      "type": 0,
      "value": " dni "
    },
    {
      "type": 1,
      "value": "hours"
    },
    {
      "type": 0,
      "value": " godz."
    }
  ],
  "XCunbR": [
    {
      "type": 0,
      "value": "Skrót dla actions('actionName').outputs"
    }
  ],
  "XEuptL": [
    {
      "type": 0,
      "value": "Łączy ze sobą dowolną liczbę ciągów"
    }
  ],
  "XFFpu/": [
    {
      "type": 0,
      "value": "Ponów próbę"
    }
  ],
  "XOzn/3": [
    {
      "type": 0,
      "value": "Nazwa połączenia"
    }
  ],
  "XTuxmH": [
    {
      "type": 1,
      "value": "minutes"
    },
    {
      "type": 0,
      "value": " min "
    },
    {
      "type": 1,
      "value": "seconds"
    },
    {
      "type": 0,
      "value": " s"
    }
  ],
  "Xnn0uj": [
    {
      "type": 0,
      "value": "Żądanie"
    }
  ],
  "XtuP5e": [
    {
      "type": 0,
      "value": "Funkcje matematyczne"
    }
  ],
  "Xx/naD": [
    {
      "type": 0,
      "value": "Wymagane. Nazwa akcji z żądanymi danymi wyjściowymi treści."
    }
  ],
  "Y0H9aX": [
    {
      "type": 0,
      "value": "Więcej informacji"
    }
  ],
  "Y9kBz5": [
    {
      "type": 0,
      "value": "Zwraca binarną reprezentację identyfikatora URI danych"
    }
  ],
  "YHsAKl": [
    {
      "type": 0,
      "value": "Notatka dotycząca operacji"
    }
  ],
  "YIBDSH": [
    {
      "type": 1,
      "value": "days"
    },
    {
      "type": 0,
      "value": " dni"
    }
  ],
  "YJJ+gQ": [
    {
      "type": 0,
      "value": "Ciąg"
    }
  ],
  "YKXmKD": [
    {
      "type": 0,
      "value": "Umożliwia wyprowadzanie wartości wyrażenia z innych par nazw i wartości JSON lub danych wyjściowych wyzwalacza czasu wykonywania"
    }
  ],
  "YaFjJQ": [
    {
      "type": 0,
      "value": "Zwraca pojedynczą tablicę lub obiekt ze wszystkimi elementami z dowolnej tablicy lub obiektu przekazanego do tej funkcji. Parametry funkcji mogą być zestawem obiektów lub zestawem tablic (nie ich kombinacją). Jeśli w końcowych danych wyjściowych istnieją dwa obiekty o tej samej nazwie, ostatni obiekt o danej nazwie jest wyświetlany w obiekcie końcowym."
    }
  ],
  "YoQara": [
    {
      "type": 0,
      "value": "Brak"
    }
  ],
  "ZME5hh": [
    {
      "type": 0,
      "value": "Zwraca składnik dnia miesiąca z sygnatury czasowej ciągu"
    }
  ],
  "ZUaz3Y": [
    {
      "type": 0,
      "value": "Skrót dla trigger().outputs.body"
    }
  ],
  "ZaIeDG": [
    {
      "type": 0,
      "value": "Parametr wymagany. Wartość, którą ciąg może się zaczynać."
    }
  ],
  "ZbX8xq": [
    {
      "type": 0,
      "value": "Ta operacja została już usunięta."
    }
  ],
  "a7j3gS": [
    {
      "type": 0,
      "value": "Wymagane. Liczba do podzielenia przez dzielnik."
    }
  ],
  "aAXnqw": [
    {
      "type": 0,
      "value": "Wymagane. Liczba wystąpień podciągu do znalezienia."
    }
  ],
  "aGyVJT": [
    {
      "type": 0,
      "value": "Parametr wymagany. Liczba obiektów do usunięcia z początku kolekcji. Musi być dodatnią liczbą całkowitą."
    }
  ],
  "bH5LtI": [
    {
      "type": 0,
      "value": "Karta z: nazwą "
    },
    {
      "type": 1,
      "value": "tabname"
    },
    {
      "type": 0,
      "value": " jest już zarejestrowana"
    }
  ],
  "bTrk+S": [
    {
      "type": 0,
      "value": "Parametr wymagany. Obiekt na potrzeby sprawdzania, czy jest on większy lub równy wartości, z którą jest porównywany."
    }
  ],
  "ba9yGJ": [
    {
      "type": 0,
      "value": "Załaduj więcej"
    }
  ],
  "bf7078": [
    {
      "type": 0,
      "value": "Zwraca maksymalną wartość w tablicy wejściowej liczb"
    }
  ],
  "bgfjqS": [
    {
      "type": 0,
      "value": "Ustawienie etykiety"
    }
  ],
  "bzF/qn": [
    {
      "type": 0,
      "value": "Parametr wymagany. Kolekcja, z której należy pobrać pierwsze obiekty (liczba)."
    }
  ],
  "c2XklE": [
    {
      "type": 0,
      "value": "Wyszukaj"
    }
  ],
  "c3G/zq": [
    {
      "type": 0,
      "value": "Zwraca obiekt z właściwością ustawioną na podaną wartość"
    }
  ],
  "c6XbVI": [
    {
      "type": 0,
      "value": "panel"
    }
  ],
  "cJm+ah": [
    {
      "type": 0,
      "value": "Parametr wymagany. Wartość, której indeks jest wyszukiwany."
    }
  ],
  "ci6ex1": [
    {
      "type": 0,
      "value": "Wartość"
    }
  ],
  "cj+kyo": [
    {
      "type": 0,
      "value": "Anulowane"
    }
  ],
  "cmTCsW": [
    {
      "type": 0,
      "value": "Błąd podczas ładowania składnika."
    }
  ],
  "cqiqcf": [
    {
      "type": 0,
      "value": "Godzina rozpoczęcia"
    }
  ],
  "cscezV": [
    {
      "type": 0,
      "value": "Parametr wymagany. Kolekcja, w której należy pominąć pierwsze obiekty (liczba)."
    }
  ],
  "d3bSQA": [
    {
      "type": 0,
      "value": "Usuń komentarz"
    }
  ],
  "dDYCuU": [
    {
      "type": 0,
      "value": "Dowiedz się więcej"
    }
  ],
  "dFInXP": [
    {
      "type": 0,
      "value": "Wybierz"
    }
  ],
  "dhvk0u": [
    {
      "type": 0,
      "value": "Zwraca ciągową reprezentację ciągu z kodowaniem base 64"
    }
  ],
  "dqgt9y": [
    {
      "type": 0,
      "value": "Konwertuj parametr na wartość logiczną"
    }
  ],
  "drM9Sl": [
    {
      "type": 0,
      "value": "Zwraca tablicę wartości odpowiadających nazwie klucza z danych wyjściowych akcji form-data lub form-encoded"
    }
  ],
  "dsz+Ae": [
    {
      "type": 0,
      "value": "Dzieli ciąg, używając separatora"
    }
  ],
  "e4Onhn": [
    {
      "type": 0,
      "value": "Nie określono"
    }
  ],
  "eHgi14": [
    {
      "type": 0,
      "value": "Wymagane. Nazwa zmiennej z żądanymi wartościami."
    }
  ],
  "eRvRWs": [
    {
      "type": 0,
      "value": "Godzina rozpoczęcia"
    }
  ],
  "eT+b9W": [
    {
      "type": 0,
      "value": "Wymagane. Liczba, przez którą dzielona jest dzielna."
    }
  ],
  "egLI8P": [
    {
      "type": 0,
      "value": "Parametr wymagany. Indeks, w którym podciąg rozpoczyna się w parametrze 1."
    }
  ],
  "f/lWTW": [
    {
      "type": 0,
      "value": "Wymagane. Obiekty do sprawdzenia pod kątem wartości null."
    }
  ],
  "f1j0to": [
    {
      "type": 0,
      "value": "Opcjonalne. Indeks miejsca, w którym należy zakończyć wyodrębnianie podciągu."
    }
  ],
  "fBQBw/": [
    {
      "type": 0,
      "value": "Zwraca wartość true, jeśli pierwszy argument jest większy od drugiego lub jemu równy"
    }
  ],
  "fg/34o": [
    {
      "type": 0,
      "value": "Funkcje logiczne"
    }
  ],
  "ftwXvc": [
    {
      "type": 0,
      "value": "Zignorowane"
    }
  ],
  "gCXOd5": [
    {
      "type": 0,
      "value": "Identyfikator URI"
    }
  ],
  "gDDfek": [
    {
      "type": 0,
      "value": "Zwraca sygnaturę czasową mającą wartość bieżącej godziny powiększoną o określony przedział czasu."
    }
  ],
  "gDY9xk": [
    {
      "type": 0,
      "value": "Zwraca wynik dzielenia dwóch liczb"
    }
  ],
  "gIK0WG": [
    {
      "type": 0,
      "value": "Parametr wymagany. Wartość logiczna, która określa, którą wartość powinno zwracać wyrażenie."
    }
  ],
  "gKq3Jv": [
    {
      "type": 0,
      "value": "Poprzednie z niepowodzeniem"
    }
  ],
  "gMhc5o": [
    {
      "type": 0,
      "value": "Parametr wymagany. Ciąg do połączenia w pojedynczy ciąg."
    }
  ],
  "gQt/0f": [
    {
      "type": 0,
      "value": "Funkcje konwersji"
    }
  ],
  "gu9o9z": [
    {
      "type": 0,
      "value": "W przypadku użycia wewnątrz pętli until ta funkcja zwraca bieżący indeks iteracji określonej pętli."
    }
  ],
  "hN7iBP": [
    {
      "offset": 0,
      "options": {
        "few": {
          "value": [
            {
              "type": 7
            },
            {
              "type": 0,
              "value": " sekundy"
            }
          ]
        },
        "many": {
          "value": [
            {
              "type": 7
            },
            {
              "type": 0,
              "value": " sekundy"
            }
          ]
        },
        "one": {
          "value": [
            {
              "type": 7
            },
            {
              "type": 0,
              "value": " sekunda"
            }
          ]
        },
        "other": {
          "value": [
            {
              "type": 7
            },
            {
              "type": 0,
              "value": " sekundy"
            }
          ]
        }
      },
      "pluralType": "cardinal",
      "type": 6,
      "value": "seconds"
    }
  ],
  "hPM6iC": [
    {
      "type": 0,
      "value": "Zwraca wynik odejmowania dwóch liczb"
    }
  ],
  "hdnZ9Y": [
    {
      "type": 0,
      "value": "Alt/Option + kliknij, aby pobrać „"
    },
    {
      "type": 1,
      "value": "displayName"
    },
    {
      "type": 0,
      "value": "”"
    }
  ],
  "hrbDu6": [
    {
      "type": 0,
      "value": "Czas trwania"
    }
  ],
  "iBlvhu": [
    {
      "type": 0,
      "value": "Komentarz"
    }
  ],
  "iCSHJG": [
    {
      "type": 0,
      "value": "Konwertuje ciąg na wielkie litery, używając reguł stosowania wielkości liter kultury niezmiennej"
    }
  ],
  "iJOIca": [
    {
      "type": 0,
      "value": "Następna"
    }
  ],
  "iMicOQ": [
    {
      "type": 0,
      "value": "Wymagane. Identyfikator URI do analizy."
    }
  ],
  "iRjBf4": [
    {
      "type": 0,
      "value": "Ta akcja ma skonfigurowane testowanie."
    }
  ],
  "iU1OJh": [
    {
      "type": 0,
      "value": "Rozwiń"
    }
  ],
  "iU5Fdh": [
    {
      "type": 0,
      "value": "Funkcje manipulowania"
    }
  ],
  "iUs7pv": [
    {
      "type": 0,
      "value": "Anuluj"
    }
  ],
  "iql+jn": [
    {
      "type": 1,
      "value": "seconds"
    },
    {
      "type": 0,
      "value": " s"
    }
  ],
  "j2MU0b": [
    {
      "type": 0,
      "value": "Zwraca obiekt z usuniętą właściwością"
    }
  ],
  "j39557": [
    {
      "type": 0,
      "value": "Zwraca wartość określonej zmiennej."
    }
  ],
  "jHHF/u": [
    {
      "type": 0,
      "value": "Zwraca losową liczbę całkowitą z określonego zakresu, który jest lewostronnie domknięty."
    }
  ],
  "jKsMS6": [
    {
      "type": 0,
      "value": "Parametr wymagany. Wyrażenie do zanegowania."
    }
  ],
  "jQ0Aqj": [
    {
      "type": 0,
      "value": "Parametr wymagany. Wartość konwertowana na ciąg."
    }
  ],
  "jVpanH": [
    {
      "type": 0,
      "value": "Wymagane. Ciąg wejściowy w formacie base64."
    }
  ],
  "jcA3Ig": [
    {
      "type": 0,
      "value": "Wymagane. Nazwa klucza zwracanych wartości danych formularza."
    }
  ],
  "jfInxm": [
    {
      "type": 0,
      "value": "Edytuj w pliku JSON"
    }
  ],
  "k/oqFL": [
    {
      "type": 0,
      "value": "Wymagane. Ciąg zakodowany w formacie base64."
    }
  ],
  "k41+13": [
    {
      "type": 0,
      "value": "Pominięte"
    }
  ],
  "k5tGEr": [
    {
      "type": 0,
      "value": "Tak"
    }
  ],
  "kHcCxH": [
    {
      "type": 1,
      "value": "minutes"
    },
    {
      "type": 0,
      "value": " min "
    },
    {
      "type": 1,
      "value": "seconds"
    },
    {
      "type": 0,
      "value": " s"
    }
  ],
  "kN6kce": [
    {
      "type": 0,
      "value": "Zwraca ciągową reprezentację wejściowego ciągu based64"
    }
  ],
  "kYivbS": [
    {
      "type": 0,
      "value": "Pobierz (Alt/Option + kliknięcie)"
    }
  ],
  "kZuYgD": [
    {
      "type": 0,
      "value": "Zwraca wartość true, jeśli pierwszy argument jest mniejszy od drugiego"
    }
  ],
  "keb4r1": [
    {
      "type": 0,
      "value": "Zwraca wartość true, jeśli dwie wartości są równe"
    }
  ],
  "knylNW": [
    {
      "type": 0,
      "value": "Wymagane. Ta wartość jest następną liczbą całkowitą po największej liczbie całkowitej możliwej do zwrócenia."
    }
  ],
  "l36V56": [
    {
      "type": 1,
      "value": "hours"
    },
    {
      "type": 0,
      "value": " godz. "
    },
    {
      "type": 1,
      "value": "minutes"
    },
    {
      "type": 0,
      "value": " min"
    }
  ],
  "lPTdSf": [
    {
      "type": 0,
      "value": "Uruchom wyzwalacz"
    }
  ],
  "lV77P8": [
    {
      "type": 0,
      "value": "Tytuł"
    }
  ],
  "lgs5sf": [
    {
      "type": 0,
      "value": "Tryb uruchamiania bezstanowego:"
    }
  ],
  "ljAOR6": [
    {
      "type": 0,
      "value": "Skrót dla actions('actionName').outputs.body"
    }
  ],
  "lztiwS": [
    {
      "type": 0,
      "value": "Wartość rzeczywista"
    }
  ],
  "m7Y6Qf": [
    {
      "type": 0,
      "value": "Testowanie"
    }
  ],
  "m8Q61y": [
    {
      "type": 0,
      "value": "Nazwa"
    }
  ],
  "mGUdCO": [
    {
      "type": 0,
      "value": "Zwraca sygnaturę czasową mającą wartość bieżącej godziny pomniejszoną o określony przedział czasu."
    }
  ],
  "mGpKsl": [
    {
      "type": 0,
      "value": "Zwraca ciągową reprezentację identyfikatora URI danych"
    }
  ],
  "mPakaD": [
    {
      "type": 0,
      "value": "Adres URL koduje ciąg wejściowy"
    }
  ],
  "mZRMD9": [
    {
      "type": 0,
      "value": "Parametr wymagany. Ciąg do przekonwertowania na małe litery. Jeśli znak w ciągu nie ma odpowiadającej małej litery, w zwróconym ciągu zostanie on uwzględniony jako niezmieniony."
    }
  ],
  "n35O/+": [
    {
      "type": 0,
      "value": "Parametr wymagany. Wartość konwertowana na liczbę zmiennoprzecinkową."
    }
  ],
  "nGds/r": [
    {
      "type": 0,
      "value": "Parametr wymagany. Obiekt na potrzeby sprawdzania, czy jest on mniejszy lub równy niż wartość, z którą jest porównywany."
    }
  ],
  "nHseED": [
    {
      "type": 0,
      "value": "Wymagane. Liczba jednostek czasu określająca żądany czas w przyszłości."
    }
  ],
  "nTA155": [
    {
      "type": 0,
      "value": "Wymagane. Nazwa właściwości do usunięcia."
    }
  ],
  "ngsC44": [
    {
      "type": 0,
      "value": "Parametr wymagany. Obiekt na potrzeby sprawdzania, czy jest on mniejszy od porównywanego obiektu."
    }
  ],
  "nkk1mu": [
    {
      "type": 0,
      "value": "Dodaje liczbę całkowitą minut do przekazanej sygnatury czasowej ciągu"
    }
  ],
  "o/0SEj": [
    {
      "type": 0,
      "value": "Zwraca ostatni element przekazanej tablicy lub ciągu"
    }
  ],
  "o14STH": [
    {
      "type": 0,
      "value": "Parametr wymagany. Dane XML służące do wyznaczenia wartości XPath."
    }
  ],
  "o1HOyf": [
    {
      "type": 1,
      "value": "current_page"
    },
    {
      "type": 0,
      "value": " z "
    },
    {
      "type": 1,
      "value": "max_page"
    }
  ],
  "oAFcW6": [
    {
      "type": 0,
      "value": "Wymagane. Identyfikator URI do zdekodowania do reprezentacji binarnej."
    }
  ],
  "oV0xQ9": [
    {
      "type": 0,
      "value": "Wprowadź identyfikator uruchomienia, aby je otworzyć"
    }
  ],
  "p/0r2N": [
    {
      "type": 0,
      "value": "Wymagane. Nazwa klucza zwracanej wartości danych formularza."
    }
  ],
  "p16/4S": [
    {
      "type": 0,
      "value": "Nagłówki"
    }
  ],
  "pIczsS": [
    {
      "type": 0,
      "value": "Godzina zakończenia"
    }
  ],
  "pOTcUO": [
    {
      "type": 0,
      "value": "Wymagane. Wartości do połączenia jako tablica."
    }
  ],
  "pRUJff": [
    {
      "type": 0,
      "value": "Parametry"
    }
  ],
  "pXmFGf": [
    {
      "type": 0,
      "value": "Konwertuj dane wejściowe jako wartość typu XML"
    }
  ],
  "pYtSyE": [
    {
      "type": 0,
      "value": "Wymagane. Liczba, przez którą dzielona jest dzielna. Po wykonaniu dzielenia reszta zostanie usunięta."
    }
  ],
  "pcuZKB": [
    {
      "type": 0,
      "value": "Zwraca pojedynczą tablicę lub obiekt z elementami wspólnymi między przekazanymi tablicami lub obiektami. Parametry funkcji mogą być zestawem obiektów lub zestawem tablic (nie ich kombinacją). Jeśli istnieją dwa obiekty o tej samej nazwie, ostatni obiekt o danej nazwie jest wyświetlany w obiekcie końcowym."
    }
  ],
  "pozypE": [
    {
      "type": 0,
      "value": "Usuwa z ciągu odstęp wiodący i końcowy"
    }
  ],
  "pr9GwA": [
    {
      "type": 0,
      "value": "Odśwież"
    }
  ],
  "q/+Uex": [
    {
      "type": 0,
      "value": "Zwraca węzeł, zestaw węzłów lub wartość XML jako kod JSON na podstawie podanego wyrażenia XPath"
    }
  ],
  "q2OCEx": [
    {
      "type": 0,
      "value": "Wymagane. Wartość do przypisania do właściwości."
    }
  ],
  "q2w8Sk": [
    {
      "type": 0,
      "value": "Konwertuj parametr na ciąg"
    }
  ],
  "q87X20": [
    {
      "type": 0,
      "value": "Dodaje liczbę całkowitą sekund do przekazanej sygnatury czasowej ciągu"
    }
  ],
  "qGfwxW": [
    {
      "type": 0,
      "value": "Tożsamość zarządzana"
    }
  ],
  "qJpnIL": [
    {
      "type": 0,
      "value": "Sprawdza, czy ciąg kończy się wartością (bez uwzględniania wielkości liter, kultura niezmienna)"
    }
  ],
  "qSejoi": [
    {
      "type": 0,
      "value": "Zwraca wartość true, jeśli pierwszy argument jest mniejszy od drugiego lub jemu równy"
    }
  ],
  "qSt0Sb": [
    {
      "type": 0,
      "value": "Wymagane"
    }
  ],
  "qUWBUX": [
    {
      "offset": 0,
      "options": {
        "few": {
          "value": [
            {
              "type": 7
            },
            {
              "type": 0,
              "value": " dni"
            }
          ]
        },
        "many": {
          "value": [
            {
              "type": 7
            },
            {
              "type": 0,
              "value": " dni"
            }
          ]
        },
        "one": {
          "value": [
            {
              "type": 7
            },
            {
              "type": 0,
              "value": " dzień"
            }
          ]
        },
        "other": {
          "value": [
            {
              "type": 7
            },
            {
              "type": 0,
              "value": " dnia"
            }
          ]
        }
      },
      "pluralType": "cardinal",
      "type": 6,
      "value": "days"
    }
  ],
  "qc5S69": [
    {
      "type": 0,
      "value": "Zwraca liczbę elementów w tablicy lub ciągu"
    }
  ],
  "qnI4Y1": [
    {
      "type": 0,
      "value": "Parametr wymagany. Wartość konwertowana na liczbę całkowitą."
    }
  ],
  "r8aZXs": [
    {
      "type": 0,
      "value": "Umożliwia wyprowadzanie wartości wyrażenia z innych par nazw i wartości JSON lub danych wyjściowych akcji czasu wykonywania"
    }
  ],
  "r9SVE4": [
    {
      "type": 0,
      "value": "Int"
    }
  ],
  "rAyuzv": [
    {
      "type": 0,
      "value": "Nie"
    }
  ],
  "rCl53e": [
    {
      "type": 0,
      "value": "Tytuł karty"
    }
  ],
  "raBiud": [
    {
      "type": 0,
      "value": "Wymagane. Tablica wartości służąca do odnalezienia wartości maksymalnej lub pierwsza wartość zestawu."
    }
  ],
  "rcz4w4": [
    {
      "type": 0,
      "value": "Zwraca reprezentację wartości zakodowaną jako identyfikator URI"
    }
  ],
  "s5RV9B": [
    {
      "type": 0,
      "value": "Zwraca składnik dnia roku z sygnatury czasowej ciągu"
    }
  ],
  "sDkAVZ": [
    {
      "type": 0,
      "value": "Zwraca tablicę wartości odpowiadających nazwie klucza w danych wyjściowych wyzwalacza form-data lub form-encoded"
    }
  ],
  "sZ0G/Z": [
    {
      "type": 0,
      "value": "Wymagane. Ciąg zawierający jednostkę czasu określoną w interwale do dodania."
    }
  ],
  "sbPZ9S": [
    {
      "type": 0,
      "value": "Parametr wymagany. Kolekcja do sprawdzenia, czy jest pusta."
    }
  ],
  "sfJTHV": [
    {
      "type": 0,
      "value": "Wymagane. Liczba odejmowana od odjemnej."
    }
  ],
  "shF9tZ": [
    {
      "type": 0,
      "value": "Klucz"
    }
  ],
  "soqP+Z": [
    {
      "type": 0,
      "value": "Zwraca wartość true, jeśli jeden z parametrów ma wartość true"
    }
  ],
  "ss5JPH": [
    {
      "type": 0,
      "value": "Nowy parametr"
    }
  ],
  "t+XCkg": [
    {
      "type": 0,
      "value": "Wymagane. Ciąg zawierający nazwę docelowej strefy czasowej. Szczegółowe informacje można znaleźć na stronie https://msdn.microsoft.com/pl-pl/library/gg154758.aspx."
    }
  ],
  "tE7Zam": [
    {
      "type": 0,
      "value": "Zwraca adres URL do wywoływania wyzwalacza lub akcji"
    }
  ],
  "tImHz/": [
    {
      "type": 1,
      "value": "days"
    },
    {
      "type": 0,
      "value": " d "
    },
    {
      "type": 1,
      "value": "hours"
    },
    {
      "type": 0,
      "value": " godz."
    }
  ],
  "tLZ9Sh": [
    {
      "type": 0,
      "value": "Wymagane. Indeks części do pobrania."
    }
  ],
  "tMRPnG": [
    {
      "type": 0,
      "value": "Ta funkcja udostępnia szczegóły samego przepływu pracy w czasie wykonywania"
    }
  ],
  "tNoZx2": [
    {
      "type": 0,
      "value": "Typ"
    }
  ],
  "tVmUCd": [
    {
      "type": 0,
      "value": "Wyzwalacz"
    }
  ],
  "tZj2Xn": [
    {
      "type": 0,
      "value": "Zwraca wartość true, jeśli pierwszy argument jest większy od drugiego"
    }
  ],
  "taPCmY": [
    {
      "type": 0,
      "value": "Wymagane. Liczba godzin do dodania. Może być ujemna na potrzeby odejmowania godzin."
    }
  ],
  "tu8I7j": [
    {
      "type": 0,
      "value": "Operacje"
    }
  ],
  "uN4zFU": [
    {
      "type": 0,
      "value": "OK"
    }
  ],
  "uR9WuI": [
    {
      "type": 0,
      "value": "Parametr wymagany. Kolekcje do wyliczenia wartości. Obiekt, który pojawia się w dowolnej kolekcji, pojawia się również w wyniku."
    }
  ],
  "uUlBZ8": [
    {
      "type": 0,
      "value": "Dodaje liczbę całkowitą godzin do przekazanej sygnatury czasowej ciągu"
    }
  ],
  "uc/PoD": [
    {
      "type": 0,
      "value": "Wymagane. Liczba jednostek czasu określająca żądany czasu w przeszłości."
    }
  ],
  "uczA5c": [
    {
      "type": 0,
      "value": "Parametr wymagany. Ciąg, który może zawierać wartość."
    }
  ],
  "ut5Med": [
    {
      "type": 0,
      "value": "Wartość domyślna"
    }
  ],
  "uzsleE": [
    {
      "type": 0,
      "value": "Tworzy tablicę z parametrów"
    }
  ],
  "v39HKj": [
    {
      "type": 0,
      "value": "Generuje globalnie unikatowy ciąg (identyfikator GUID)"
    }
  ],
  "vEBhDX": [
    {
      "type": 0,
      "value": "Zwraca ostatni indeks wartości w ciągu (bez uwzględniania wielkości liter, kultura niezmienna)"
    }
  ],
  "vQcQkU": [
    {
      "type": 0,
      "value": "Parametr wymagany. Wartość, którą ciąg może się kończyć."
    }
  ],
  "vSlNPe": [
    {
      "type": 0,
      "value": "Usuń"
    }
  ],
  "va40BJ": [
    {
      "type": 0,
      "value": "Wymagane. Nazwa akcji z żądanymi danymi wyjściowymi."
    }
  ],
  "vwH/XV": [
    {
      "type": 0,
      "value": "Utwórz parametr"
    }
  ],
  "vz2gZC": [
    {
      "type": 0,
      "value": "Właściwości przepływu pracy"
    }
  ],
  "wEaGWn": [
    {
      "type": 0,
      "value": "Odejmuje liczbę całkowitą określonych jednostek czasu od przekazanej sygnatury czasowej ciągu"
    }
  ],
  "wFCkpM": [
    {
      "type": 0,
      "value": "Wymagane. Tablica wartości służąca do odnalezienia wartości minimalnej lub pierwsza wartość zestawu."
    }
  ],
  "wHYQyg": [
    {
      "type": 0,
      "value": "Przekroczono limit czasu"
    }
  ],
  "wQcEXt": [
    {
      "type": 0,
      "value": "Parametr wymagany. Ciąg wyszukiwany dla parametru 2 i aktualizowany przy użyciu parametru 3, jeśli parametr 2 zostanie znaleziony w parametrze 1."
    }
  ],
  "wQsEwc": [
    {
      "type": 0,
      "value": "Parametr wymagany. Długość podciągu."
    }
  ],
  "wWVQuK": [
    {
      "type": 0,
      "value": "Zwraca określoną wartość zależnie od tego, czy wynikiem wyrażenia jest wartość true lub false"
    }
  ],
  "wmDUGV": [
    {
      "type": 0,
      "value": "Konwertuje przekazaną sygnaturę czasową ciągu ze źródłowej strefy czasowej na format UTC"
    }
  ],
  "wmw/ai": [
    {
      "type": 0,
      "value": "Zwraca pojedynczą tablicę lub obiekt z wszystkimi elementami zawartymi w tablicy lub obiekcie przekazanym do tej funkcji"
    }
  ],
  "woJQhv": [
    {
      "type": 0,
      "value": "Adres URL wywołania zwrotnego:"
    }
  ],
  "x0or2o": [
    {
      "type": 0,
      "value": "Parametr wymagany. Kolekcja, której długość należy uzyskać."
    }
  ],
  "xJ6vjn": [
    {
      "type": 0,
      "value": "Zwraca ciągową reprezentację ciągu zakodowanego jako identyfikator URI"
    }
  ],
  "xOAOHM": [
    {
      "type": 0,
<<<<<<< HEAD
      "value": "Editor Input"
=======
      "value": "Dane wejściowe edytora"
>>>>>>> f2099bd0
    }
  ],
  "xV/oyK": [
    {
      "type": 0,
      "value": "Wymagane. Nazwa nowej lub istniejącej właściwości."
    }
  ],
  "xYyPR8": [
    {
      "type": 0,
      "value": "Zwraca ścieżkę z identyfikatora URI. Jeśli ścieżka nie jest określona, zwraca „/”"
    }
  ],
  "xt5TeT": [
    {
      "type": 0,
      "value": "Parametry są współużytkowane w ramach przepływów pracy w aplikacji logiki."
    }
  ],
  "xwEX2/": [
    {
      "type": 0,
      "value": "Wartość"
    }
  ],
  "y3AZQB": [
    {
      "type": 0,
      "value": "Parametr wymagany. Obiekt do porównania równości."
    }
  ],
  "y6BcVN": [
    {
      "type": 0,
      "value": "Wymagane. Ciąg, w którym względem znaków niebezpiecznych w adresie URL zostaną użyte znaki ucieczki."
    }
  ],
  "yBrsFJ": [
    {
      "type": 0,
      "value": "Wymagane. Wartość konwertowana na tablicę."
    }
  ],
  "yOkPGx": [
    {
      "type": 0,
      "value": "logo dla łącznika "
    },
    {
      "type": 1,
      "value": "connectorName"
    }
  ],
  "yqRrQ/": [
    {
      "type": 0,
      "value": "Funkcje daty i godziny"
    }
  ],
  "z4YYlQ": [
    {
      "type": 0,
      "value": "Wprowadź wartość domyślną dla parametru."
    }
  ],
  "zBMVKg": [
    {
      "type": 0,
      "value": "Wymagane. Wartość konwertowana na liczbę dziesiętną."
    }
  ],
  "zIDVd9": [
    {
      "type": 0,
      "value": "Parametr wymagany. Ciąg przekonwertowany na wartość typu natywnego."
    }
  ],
  "zcZpHT": [
    {
      "type": 0,
      "value": "Konwertuje ciąg z opcjonalnym określeniem ustawień regionalnych i formatu na datę."
    }
  ],
  "ziYCiA": [
    {
      "type": 0,
      "value": "Podsumowanie"
    }
  ],
  "zjDJwP": [
    {
      "type": 0,
      "value": "Liczba zmiennoprzecinkowa"
    }
  ],
  "znGyyU": [
    {
      "type": 0,
      "value": "Dodaje liczbę całkowitą określonych jednostek czasu do przekazanej sygnatury czasowej ciągu"
    }
  ],
  "zxe9hh": [
    {
      "type": 0,
      "value": "Wymagane. Liczba minut do dodania. Może być ujemna na potrzeby odejmowania minut."
    }
  ]
}<|MERGE_RESOLUTION|>--- conflicted
+++ resolved
@@ -1530,11 +1530,7 @@
   "W8cbO8": [
     {
       "type": 0,
-<<<<<<< HEAD
-      "value": "Clear"
-=======
       "value": "Wyczyść"
->>>>>>> f2099bd0
     }
   ],
   "WS9kXD": [
@@ -2868,11 +2864,7 @@
   "xOAOHM": [
     {
       "type": 0,
-<<<<<<< HEAD
-      "value": "Editor Input"
-=======
       "value": "Dane wejściowe edytora"
->>>>>>> f2099bd0
     }
   ],
   "xV/oyK": [
