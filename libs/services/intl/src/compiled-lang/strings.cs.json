{
  "+GSexV": [
    {
      "type": 0,
      "value": "Filtry"
    }
  ],
  "+UirjI": [
    {
      "type": 0,
      "value": "Popisek nastavení"
    }
  ],
  "+g+mch": [
    {
      "type": 0,
      "value": "Vrátí text pro určitou část ve výstupu akce s několika částmi."
    }
  ],
  "+lpuMl": [
    {
      "type": 0,
      "value": "Vyžadováno. Hodnota, která se má vrátit, pokud má výraz hodnotu false."
    }
  ],
  "/I/U8L": [
    {
      "type": 0,
      "value": "Obsah"
    }
  ],
  "/NDLmg": [
    {
      "type": 0,
      "value": "Čekající"
    }
  ],
  "/QqADs": [
    {
      "type": 0,
      "value": "Vrátí prvek pole, který začíná na indexu Počet."
    }
  ],
  "/doURb": [
    {
      "type": 0,
      "value": "Převede vstup na pole."
    }
  ],
  "/qchXQ": [
    {
      "type": 0,
      "value": "Vyžadováno. Kolekce, ze které se mají připojit položky."
    }
  ],
  "/ut0u7": [
    {
      "type": 0,
      "value": "Vrátí prvních Count prvků z předaného pole nebo řetězce."
    }
  ],
  "07ZsoY": [
    {
      "type": 0,
      "value": "Vrátí začátek hodiny do předaného řetězcového časového razítka."
    }
  ],
  "09B9CU": [
    {
      "type": 0,
      "value": "Vrátí adresu URL k volání aktivační události nebo akce. Poznámka: Tuto funkci je možné použít jenom v httpWebhook a apiConnectionWebhook, ne v akcích typu manual, recurrence, http a apiConnection."
    }
  ],
  "0FzNJV": [
    {
      "type": 0,
      "value": "Povinný parametr. Řetězec kódovaný ve formátu base64."
    }
  ],
  "0GqNGo": [
    {
      "type": 0,
      "value": "Dekóduje vstupní řetězec jako adresu URL."
    }
  ],
  "0JTHTZ": [
    {
      "type": 0,
      "value": "Zobrazit nabídku spuštění"
    }
  ],
  "0R2D5l": [
    {
      "type": 0,
      "value": "Vrátí binární reprezentaci řetězce zakódovaného jako identifikátor URI."
    }
  ],
  "0ZlNtf": [
    {
      "type": 0,
      "value": "Proběhlo úspěšně s opakováním pokusů"
    }
  ],
  "0i/6TR": [
    {
      "type": 0,
      "value": "Vyžadováno. Řetězec, který se má převést na velká písmena. Pokud některý znak v řetězci nemá odpovídající znak velké abecedy, zůstane ve vráceném řetězci beze změny."
    }
  ],
  "0p+pJq": [
    {
      "type": 0,
      "value": "Vrátí zbytek po dělení daných dvou čísel (modulo)."
    }
  ],
  "0qV0Qe": [
    {
      "type": 0,
      "value": "Vyžadováno. Řetězec, který může obsahovat hodnotu."
    }
  ],
  "0uj1Li": [
    {
      "type": 0,
      "value": "Vrátí binární reprezentaci vstupního řetězce identifikátoru URI dat."
    }
  ],
  "0y5eia": [
    {
      "type": 0,
      "value": "Další příkazy"
    }
  ],
  "1+Z8n9": [
    {
      "type": 0,
      "value": "Povinný parametr. Identifikátor URI dat, který se má převést do formátu řetězce."
    }
  ],
  "109OPL": [
    {
      "type": 0,
      "value": "Vrátí port z identifikátoru URI. Pokud se port nezadá, vrátí výchozí port protokolu."
    }
  ],
  "1A1P5b": [
    {
      "type": 0,
      "value": "Komentář"
    }
  ],
  "1D047X": [
    {
      "type": 0,
      "value": "Vyžadováno. Hodnota, která se má převést na XML."
    }
  ],
  "1Fn5n+": [
    {
      "type": 0,
      "value": "Povinný parametr. Řetězec kódovaný jako identifikátor URI."
    }
  ],
  "1NBvKu": [
    {
      "type": 0,
      "value": "Převede argument parametru na číslo s plovoucí desetinnou čárkou."
    }
  ],
  "1R6Vaa": [
    {
      "offset": 0,
      "options": {
        "=0": {
          "value": [
            {
              "type": 0,
              "value": "žádné odpovídající položky."
            }
          ]
        },
        "few": {
          "value": [
            {
              "type": 0,
              "value": "Počet odpovídajících položek: "
            },
            {
              "type": 7
            },
            {
              "type": 0,
              "value": "."
            }
          ]
        },
        "many": {
          "value": [
            {
              "type": 0,
              "value": "Počet odpovídajících položek: "
            },
            {
              "type": 7
            },
            {
              "type": 0,
              "value": "."
            }
          ]
        },
        "one": {
          "value": [
            {
              "type": 7
            },
            {
              "type": 0,
              "value": " odpovídající položka."
            }
          ]
        },
        "other": {
          "value": [
            {
              "type": 0,
              "value": "Počet odpovídajících položek: "
            },
            {
              "type": 7
            },
            {
              "type": 0,
              "value": "."
            }
          ]
        }
      },
      "pluralType": "cardinal",
      "type": 6,
      "value": "count"
    }
  ],
  "1TE0e8": [
    {
      "type": 0,
      "value": "Vyžadováno. Hodnota, jejíž index se má hledat."
    }
  ],
  "1jhzOM": [
    {
      "type": 0,
      "value": "Vyžadováno. Objekt, u kterého se má zkontrolovat, zda není menší než porovnávaná hodnota."
    }
  ],
  "1zgFh1": [
    {
      "type": 0,
      "value": "Zavřít"
    }
  ],
  "23fENy": [
    {
      "type": 0,
      "value": "Vrátí binární reprezentaci řetězce s kódováním Base 64."
    }
  ],
  "23szE+": [
    {
      "type": 0,
      "value": "Povinný parametr. Hodnota, která se má převést na identifikátor URI dat."
    }
  ],
  "2K2fAj": [
    {
      "type": 0,
      "value": "Koncový čas"
    }
  ],
  "2cVEMV": [
    {
      "type": 0,
      "value": "Vrátí jednu hodnotu, která odpovídá názvu klíče z výstupu akce form-data nebo form-encoded."
    }
  ],
  "2gzGrJ": [
    {
      "type": 0,
      "value": "Povinný parametr. Název akce s odpovědí form-data nebo form-encoded."
    }
  ],
  "2mnU/w": [
    {
      "type": 0,
      "value": "Vypnuto"
    }
  ],
  "33+WHG": [
    {
      "type": 0,
      "value": "Identifikátor"
    }
  ],
  "3NhwIJ": [
    {
      "type": 0,
      "value": "Vyžadováno. Oddělovač."
    }
  ],
  "3kI7xF": [
    {
      "type": 0,
      "value": "S chybou"
    }
  ],
  "3rtRpE": [
    {
      "type": 0,
      "value": "přetahovatelný posuvník"
    }
  ],
  "3rzrWf": [
    {
      "type": 0,
      "value": "Povinné. Objekt, ze kterého se odebere vlastnost"
    }
  ],
  "3vCCY7": [
    {
      "type": 0,
      "value": "Povinný parametr. Počet zadaných jednotek času, které se mají odečíst"
    }
  ],
  "47kOXr": [
    {
      "type": 0,
      "value": "Povinný parametr. Nejnižší celé číslo, které se může vrátit."
    }
  ],
  "4BrA0z": [
    {
      "type": 0,
      "value": "Povinný parametr. Počet dnů, které se mají přičíst. Může to být i záporná hodnota, při které se dny odečtou."
    }
  ],
  "4YKQAF": [
    {
      "type": 0,
      "value": "Povinný parametr. Jednotka času zadaného v intervalu"
    }
  ],
  "4c0uPQ": [
    {
      "type": 0,
      "value": "Povinný parametr. Název parametru, jehož hodnoty požadujete."
    }
  ],
  "4cVuMw": [
    {
      "type": 0,
      "value": "Komentáře je možné přidávat jenom při úpravách vstupů kroku."
    }
  ],
  "4vcnOA": [
    {
      "type": 0,
      "value": "Vrátí minimální hodnotu vstupního pole čísel."
    }
  ],
  "4vmGh0": [
    {
      "type": 0,
      "value": "ID žádosti o služby"
    }
  ],
  "5J7j9k": [
    {
      "type": 0,
      "value": "Vyžadováno. Výraz jazyka XPath, který se má vyhodnotit."
    }
  ],
  "5aa76N": [
    {
      "type": 0,
      "value": "Vrátí první prvek v předaném poli nebo řetězci."
    }
  ],
  "5b0sKi": [
    {
      "type": 0,
      "value": "Vrátí true, pokud objekt, pole nebo řetězec jsou prázdné."
    }
  ],
  "5cPiWA": [
    {
      "type": 0,
      "value": "Povinný parametr. Název smyčky, jejíž položku chcete získat."
    }
  ],
  "5qzZMo": [
    {
      "type": 0,
      "value": "Načítání…"
    }
  ],
  "5rkegy": [
    {
      "type": 0,
      "value": "Odstranit parametr"
    }
  ],
  "63/zYN": [
    {
      "type": 0,
      "value": "Vyžadováno. Objekt, u kterého se má zkontrolovat, zda není větší než porovnávaná hodnota."
    }
  ],
  "6jiO7t": [
    {
      "type": 0,
      "value": "Zobrazit spuštění"
    }
  ],
  "6jsWn/": [
    {
      "type": 0,
      "value": "Vyžadováno. Kolekce, ve které se má hledat."
    }
  ],
  "6kSpHL": [
    {
      "type": 0,
      "value": "Povinný parametr. Název akce s odpovědí s více částmi."
    }
  ],
  "6oqk+A": [
    {
      "type": 0,
      "value": "Předchozí"
    }
  ],
  "6qkBwz": [
    {
      "type": 0,
      "value": "Povinný parametr. Číslo, kterým se má vynásobit násobenec 2."
    }
  ],
  "7GSk99": [
    {
      "type": 0,
      "value": "OK"
    }
  ],
  "7QymrD": [
    {
      "type": 0,
      "value": "Vyžadováno. Řetězec, ze kterého se má získat podřetězec."
    }
  ],
  "7aJqIH": [
    {
      "type": 0,
      "value": "Nepovinné. Národní prostředí, které se má použít při formátování (výchozí možnost je en-us)"
    }
  ],
  "7k9jXx": [
    {
      "type": 0,
      "value": "Stavový kód"
    }
  ],
  "7lnElz": [
    {
      "type": 0,
      "value": "Vrátí počet taktů (v intervalu 100 nanosekund) řetězcového časového razítka od 1. ledna 0001 00:00:00 UT."
    }
  ],
  "7yEdSt": [
    {
      "type": 0,
      "value": "Zobrazit více"
    }
  ],
  "7yFLpB": [
    {
      "type": 0,
      "value": "Kopírovat adresu URL"
    }
  ],
  "7zzPsK": [
    {
      "type": 0,
      "value": "Vyžadováno. Řetězec, který může obsahovat hodnotu."
    }
  ],
  "8CWFEh": [
    {
      "type": 0,
      "value": "Vyžadováno. Hodnota, která se má vrátit, pokud má výraz hodnotu true."
    }
  ],
  "8DFwxH": [
    {
      "type": 0,
      "value": "Vrátí řetězec formátovaného čísla."
    }
  ],
  "8FjOSh": [
    {
      "type": 0,
      "value": "Vyžadováno. Objekt, u kterého se má zkontrolovat, zda není větší nebo rovný porovnávanému objektu."
    }
  ],
  "8L+oIz": [
    {
      "type": 0,
      "value": "Návrhář se nedá vykreslit, protože v definici je více než jeden trigger."
    }
  ],
  "8U0KPg": [
    {
      "type": 0,
      "value": "Povinný parametr. Řetězec, který se má kódovat jako identifikátor URI."
    }
  ],
  "8wr0zO": [
    {
      "type": 0,
      "value": "Přidá celočíselný počet dní do předaného řetězcového časového razítka."
    }
  ],
  "9/UeTh": [
    {
      "type": 0,
      "value": "Vrátí jedno pole nebo objekt, který má prvky společné pro předaná pole nebo objekty."
    }
  ],
  "99vsJy": [
    {
      "type": 0,
      "value": "Konektor"
    }
  ],
  "9JuvQ4": [
    {
      "type": 0,
      "value": "Vrátí identifikátor URI určité hodnoty."
    }
  ],
  "9Jv3+1": [
    {
      "type": 0,
      "value": "Vrátí objekt s jedním párem vlastnost-hodnota navíc."
    }
  ],
  "9b4xDa": [
    {
      "type": 0,
      "value": "panel"
    }
  ],
  "9djnqI": [
    {
      "type": 0,
      "value": "Vrátí výsledek součtu daných dvou čísel."
    }
  ],
  "9u/Ae3": [
    {
      "type": 0,
      "value": "Vrátí true, pokud jsou oba parametry true."
    }
  ],
  "ANbEeQ": [
    {
      "type": 0,
      "value": "Povinný parametr. Název akce, jejíž hodnoty požadujete."
    }
  ],
  "AO6T9u": [
    {
      "type": 0,
      "value": "Hotovo"
    }
  ],
  "ArTh0/": [
    {
      "type": 0,
      "value": "Povinný parametr. Řetězec, který se má kódovat do formátu base64."
    }
  ],
  "B2s0iG": [
    {
      "type": 0,
      "value": "Povinný parametr. Index části, která se má načíst."
    }
  ],
  "BCAnZP": [
    {
      "type": 0,
      "value": "Jednoznakový specifikátor formátu nebo vlastní formátovací vzor, který určuje, jak formátovat hodnotu tohoto časového razítka. Pokud není formát zadaný, použije se formát ISO 8601 (o)."
    }
  ],
  "BHe7qY": [
    {
      "type": 0,
      "value": "Povinný parametr. Řetězec kódovaný jako identifikátor URI."
    }
  ],
  "BKL0ZG": [
    {
      "type": 0,
      "value": "Čas zahájení"
    }
  ],
  "BQCPY7": [
    {
      "type": 0,
      "value": "Povinný parametr. Řetězec, ze kterého se mají dekódovat znaky, které nejsou pro adresu URL bezpečné."
    }
  ],
  "Bn8iTS": [
    {
      "type": 0,
      "value": "Typ stavu:"
    }
  ],
  "BuYrD3": [
    {
      "type": 0,
      "value": "Jeden specifikátor formátu, který označuje, jak formátovat hodnotu tohoto GUID"
    }
  ],
  "BxITRH": [
    {
      "type": 0,
      "value": "Vyžadováno. Objekt, u kterého se má zkontrolovat, zda není větší než porovnávaný objekt."
    }
  ],
  "CG772M": [
    {
      "type": 0,
      "value": "Připojení je povinné"
    }
  ],
  "D+Ptnq": [
    {
      "type": 0,
      "value": "Vrátí cestu a dotaz z identifikátoru URI."
    }
  ],
  "D1lgsT": [
    {
      "type": 0,
      "value": "Povinné. Řetězec, z jehož začátku a konce se odeberou prázdné znaky."
    }
  ],
  "DFo+mo": [
    {
      "type": 0,
      "value": "Zapnuto"
    }
  ],
  "DZZ3fj": [
    {
      "type": 0,
      "value": "Doba trvání"
    }
  ],
  "ECZC6Y": [
    {
      "type": 0,
      "value": "Převede parametr na desetinné číslo."
    }
  ],
  "ERAWZA": [
    {
      "type": 0,
      "value": "Odpověď"
    }
  ],
  "EZz5q7": [
    {
      "type": 0,
      "value": "Povinné. Index, kde se má podřetězec začít extrahovat"
    }
  ],
  "F3IDl8": [
    {
      "type": 0,
      "value": "Povinný parametr. Počet zadaných jednotek času, které se mají přičíst"
    }
  ],
  "FDF4Qb": [
    {
      "type": 0,
      "value": "Vrátí hodnotu parametru definovanou v definici."
    }
  ],
  "FN5zHQ": [
    {
      "type": 0,
      "value": "Vrátí část řetězce definovanou počátečním a koncovým indexem."
    }
  ],
  "FS+/Tb": [
    {
      "type": 0,
      "value": "Vrátí text pro určitou část ve výstupu triggeru s několika částmi."
    }
  ],
  "FVavKy": [
    {
      "type": 0,
      "value": "Vrátí začátek dne do předaného řetězcového časového razítka."
    }
  ],
  "FXLR5M": [
    {
      "offset": 0,
      "options": {
        "few": {
          "value": [
            {
              "type": 7
            },
            {
              "type": 0,
              "value": " hodiny"
            }
          ]
        },
        "many": {
          "value": [
            {
              "type": 7
            },
            {
              "type": 0,
              "value": " hodin"
            }
          ]
        },
        "one": {
          "value": [
            {
              "type": 7
            },
            {
              "type": 0,
              "value": " hodina"
            }
          ]
        },
        "other": {
          "value": [
            {
              "type": 7
            },
            {
              "type": 0,
              "value": " hodin"
            }
          ]
        }
      },
      "pluralType": "cardinal",
      "type": 6,
      "value": "hours"
    }
  ],
  "Fgq3Db": [
    {
      "type": 0,
      "value": "Vyžadováno. Kolekce, ze které se má získat poslední objekt."
    }
  ],
  "Fh2HDb": [
    {
      "type": 0,
      "value": "Vrátí první index určité hodnoty v řetězci (nerozlišuje velikost písmen, invariantní jazyková verze)."
    }
  ],
  "FslNgF": [
    {
      "type": 0,
      "value": "Stav"
    }
  ],
  "G0XYrd": [
    {
      "type": 0,
      "value": "Vyžadováno. Řetězec, který může obsahovat hodnotu."
    }
  ],
  "GAY7b8": [
    {
      "type": 0,
      "value": "Vrátí dotaz z identifikátoru URI."
    }
  ],
  "GLd3MU": [
    {
      "type": 0,
      "value": "Vyžadováno. Objekt, který se má najít v kolekci Within."
    }
  ],
  "GYvF54": [
    {
      "type": 0,
      "value": "Funkce odkazů"
    }
  ],
  "GcG0qf": [
    {
      "type": 0,
      "value": "Vrátí true, pokud jsou parametry false."
    }
  ],
  "Gmya+V": [
    {
      "type": 0,
      "value": "Není k dispozici"
    }
  ],
  "GreYWQ": [
    {
      "type": 0,
      "value": "Zadejte název parametru."
    }
  ],
  "GzQQqH": [
    {
      "type": 0,
      "value": "Pole"
    }
  ],
  "H17jEE": [
    {
      "type": 0,
      "value": "Funkce parsování identifikátorů URI"
    }
  ],
  "H1wnHr": [
    {
      "type": 0,
      "value": "Povinné. Řetězec, který se má rozdělit"
    }
  ],
  "H8bEUn": [
    {
      "type": 0,
      "value": "Povinný parametr. Číslo, od kterého se odečte menšitel."
    }
  ],
  "HDqP2g": [
    {
      "type": 0,
      "value": "Povinný parametr. Název klíče datové hodnoty ve formuláři, která se má vrátit."
    }
  ],
  "HfrUId": [
    {
      "type": 0,
      "value": "Pokud si chcete zobrazit obsah, vyberte prosím kartu."
    }
  ],
  "HymOpF": [
    {
      "type": 0,
      "value": "Hodnota nastavení"
    }
  ],
  "IW2MjQ": [
    {
      "type": 0,
      "value": "Převede předané řetězcové časové razítko z formátu UTC na cílové časové pásmo."
    }
  ],
  "Ip7Iax": [
    {
      "type": 0,
      "value": "Vrátí index n-tého výskytu hodnoty v řetězci (rozlišuje velká a malá písmena, invariantní jazyková verze)"
    }
  ],
  "IpVwYT": [
    {
      "type": 0,
      "value": "Vrátí první objekt v předaných argumentech, který není null."
    }
  ],
  "J5/7vN": [
    {
      "type": 0,
      "value": "Převede řetězec na malá písmena pomocí pravidel pro používání velkých a malých písmen v invariantní jazykové verzi."
    }
  ],
  "JNQHws": [
    {
      "type": 0,
      "value": "Povinný parametr. Řetězec, který obsahuje časový údaj."
    }
  ],
  "JSfWJ0": [
    {
      "type": 0,
      "value": "Vyžadováno. Hodnota, která se má převést na logickou hodnotu."
    }
  ],
  "Jaz3EC": [
    {
      "type": 0,
      "value": "Převede předané řetězcové časové razítko ze zdrojového časového pásma na cílové časové pásmo."
    }
  ],
  "JbgTET": [
    {
      "type": 0,
      "value": "Metoda"
    }
  ],
  "Ji6663": [
    {
      "type": 0,
      "value": "Vrátí true, pokud slovník obsahuje daný klíč, pokud pole obsahuje danou hodnotu nebo pokud řetězec obsahuje daný podřetězec."
    }
  ],
  "JjTfC7": [
    {
      "type": 0,
      "value": "Povinné. Číslo, které se má formátovat"
    }
  ],
  "JnlcZQ": [
    {
      "type": 0,
      "value": "Název:"
    }
  ],
  "Jq2Y/o": [
    {
      "type": 0,
      "value": "Povinné. Číselný řetězec formátu"
    }
  ],
  "K50znc": [
    {
      "type": 0,
      "value": "Povinné. Objekt, do kterého se přidá nová vlastnost"
    }
  ],
  "K90YEU": [
    {
      "type": 0,
      "value": "Vrátí podmnožinu znaků z řetězce."
    }
  ],
  "L+PY+j": [
    {
      "type": 0,
      "value": "Vyžadováno. Počet objektů, které se mají získat z kolekce. Musí to být kladné celé číslo."
    }
  ],
  "L0UAzs": [
    {
      "type": 0,
      "value": "Vrátí část řetězcového časového razítka, která představuje den v týdnu."
    }
  ],
  "LS8rfZ": [
    {
      "type": 0,
      "value": "Vrátí schéma z identifikátoru URI."
    }
  ],
  "LoGUT3": [
    {
      "type": 0,
      "value": "Když se tato funkce použije v rámci smyčky for-each, vrátí aktuální položku zadané smyčky."
    }
  ],
  "LpPNAD": [
    {
      "type": 0,
      "value": "Přidat"
    }
  ],
  "Lub7NN": [
    {
      "type": 0,
      "value": "Požadované. Výrazy, které mohou být pravdivé."
    }
  ],
  "M0HMjE": [
    {
      "type": 0,
      "value": "Přidat komentář"
    }
  ],
  "M6U2LE": [
    {
      "type": 0,
      "value": "Parametry budou uloženy při uložení pracovního postupu. Tady je můžete před uložením upravit, případně je můžete po uložení upravit na stránce parametrů."
    }
  ],
  "M8Aqm4": [
    {
      "type": 0,
      "value": "Nepovinné. Název akce s určeným rozsahem, u níž požadujete vstupy a výstupy z akcí na nejvyšší úrovni v rámci daného rozsahu."
    }
  ],
  "M9mzP6": [
    {
      "type": 0,
      "value": "Povinný parametr. Číslo, které se má přičíst ke sčítanci 2."
    }
  ],
  "MDbmMw": [
    {
      "type": 0,
      "value": "Vyžadováno. Kolekce k vyhodnocení. Objekt musí být ve všech kolekcích, které se předávají do výsledku."
    }
  ],
  "MKTdNk": [
    {
      "type": 0,
      "value": "Povinný parametr. Identifikátor URI dat, který se má převést do binárního formátu."
    }
  ],
  "MTR4Vg": [
    {
      "type": 0,
      "value": "Vrátí aktuální časové razítko jako řetězec."
    }
  ],
  "Mb+Eaq": [
    {
      "type": 0,
      "value": "Logická hodnota (Bool)"
    }
  ],
  "Mb/Vp8": [
    {
      "type": 0,
      "value": "Další neúspěšné"
    }
  ],
  "MmBfD1": [
    {
      "type": 0,
      "value": "Neočekávaná chyba"
    }
  ],
  "N2CF0J": [
    {
      "type": 0,
      "value": "Povinný parametr. Název klíče datových hodnot ve formuláři, které se mají vrátit."
    }
  ],
  "NPUFgH": [
    {
      "type": 0,
      "value": "Stav"
    }
  ],
  "O+8vRv": [
    {
      "type": 0,
      "value": "Vrátí binární reprezentaci hodnoty."
    }
  ],
  "O36+wl": [
    {
      "type": 0,
      "value": "Upravit parametr"
    }
  ],
  "OD8igU": [
    {
      "type": 0,
      "value": "Povinný parametr. Řetězec, který obsahuje název zdrojového časového pásma. Podrobnosti najdete tady: https://msdn.microsoft.com/en-us/library/gg154758.aspx"
    }
  ],
  "OFKZzQ": [
    {
      "type": 0,
      "value": "Možnosti operace:"
    }
  ],
  "OSHNZ2": [
    {
      "type": 0,
      "value": "Komentář"
    }
  ],
  "OVvieE": [
    {
      "type": 0,
      "value": "Vrátí výsledky z akcí na nejvyšší úrovni s určeným rozsahem, například z akcí For_each, Until nebo Scope."
    }
  ],
  "OfvxaB": [
    {
      "type": 0,
      "value": "Text popisku"
    }
  ],
  "Oib1mL": [
    {
      "type": 1,
      "value": "hours"
    },
    {
      "type": 0,
      "value": " h "
    },
    {
      "type": 1,
      "value": "minutes"
    },
    {
      "type": 0,
      "value": " m"
    }
  ],
  "OihxQE": [
    {
      "type": 0,
      "value": "Nepovinné. Národní prostředí, které se má použít při parsování řetězce s datem a časem."
    }
  ],
  "OjGJ8Y": [
    {
      "type": 0,
      "value": "Vrátí hostitele z identifikátoru URI."
    }
  ],
  "OnrO5/": [
    {
      "type": 0,
      "value": "Vyberte spravovanou identitu"
    }
  ],
  "P2A5dB": [
    {
      "type": 0,
      "value": "Povinný parametr. Tato hodnota představuje počet celých čísel v poli."
    }
  ],
  "P4rEwD": [
    {
      "type": 0,
      "value": "Funkce kolekce"
    }
  ],
  "P8ZBF9": [
    {
      "type": 0,
      "value": "Vyžadováno. Kolekce, ze které se má získat první objekt."
    }
  ],
  "PF87Ew": [
    {
      "type": 0,
      "value": "Podařilo se"
    }
  ],
  "PKMkb/": [
    {
      "type": 0,
      "value": "Povinný parametr. Číslo, které se má přičíst ke sčítanci 1."
    }
  ],
  "PP63jY": [
    {
      "type": 0,
      "value": "více panelů"
    }
  ],
  "PQOiAc": [
    {
      "type": 0,
      "value": "Sbalit"
    }
  ],
  "PRnqYA": [
    {
      "type": 0,
      "value": "Povinný parametr. Počet sekund, které se mají přičíst. Může to být i záporná hodnota, při které se sekundy odečtou."
    }
  ],
  "PaPPLr": [
    {
      "type": 0,
      "value": "Přerušeno"
    }
  ],
  "PfCJlN": [
    {
      "type": 0,
      "value": "Funkce pracovních postupů"
    }
  ],
  "Pvm0xB": [
    {
      "type": 0,
      "value": "Vrátí reprezentaci Base 64 vstupního řetězce."
    }
  ],
  "Q/7unA": [
    {
      "type": 0,
      "value": "Objekt"
    }
  ],
  "Q0xpPQ": [
    {
      "type": 0,
      "value": "Vyžadováno. Objekt, u kterého se má zkontrolovat, zda není menší nebo rovný porovnávanému objektu."
    }
  ],
  "QEp3C8": [
    {
      "type": 0,
      "value": "Převede vstup na hodnotu typu JSON."
    }
  ],
  "QQYzHC": [
    {
      "type": 0,
      "value": "Místní nabídka pro kartu "
    },
    {
      "type": 1,
      "value": "title"
    }
  ],
  "QZBPUx": [
    {
      "type": 0,
      "value": "Vrátí jednu hodnotu, která odpovídá názvu klíče z výstupu triggeru form-data nebo form-encoded."
    }
  ],
  "QZrxUk": [
    {
      "type": 0,
      "value": "Řetězcové funkce"
    }
  ],
  "QbJDi7": [
    {
      "type": 0,
      "value": "Položka"
    }
  ],
  "QeE0k/": [
    {
      "type": 0,
      "value": "Povinný parametr. Hodnota, která se převádí do binárního formátu."
    }
  ],
  "QknZQ1": [
    {
      "type": 0,
      "value": "Načítání…"
    }
  ],
  "Qn8qxn": [
    {
      "type": 0,
      "value": "Vrátí řetězec ve formátu data."
    }
  ],
  "QpRRt3": [
    {
      "type": 0,
      "value": "Vyžadováno. Řetězec, jímž se mají položky oddělit."
    }
  ],
  "QrQDdp": [
    {
      "type": 0,
      "value": "Povinný parametr. Řetězec obsahující jednotku času zadaného v intervalu, který se má odečíst."
    }
  ],
  "Qu1HkA": [
    {
      "type": 1,
      "value": "hours"
    },
    {
      "type": 0,
      "value": " h"
    }
  ],
  "RX2Shm": [
    {
      "type": 0,
      "value": "Vyžadováno. Rozdělený řetězec."
    }
  ],
  "RhH4pF": [
    {
      "offset": 0,
      "options": {
        "few": {
          "value": [
            {
              "type": 7
            },
            {
              "type": 0,
              "value": " minuty"
            }
          ]
        },
        "many": {
          "value": [
            {
              "type": 7
            },
            {
              "type": 0,
              "value": " minut"
            }
          ]
        },
        "one": {
          "value": [
            {
              "type": 7
            },
            {
              "type": 0,
              "value": " minuta"
            }
          ]
        },
        "other": {
          "value": [
            {
              "type": 7
            },
            {
              "type": 0,
              "value": " minut"
            }
          ]
        }
      },
      "pluralType": "cardinal",
      "type": 6,
      "value": "minutes"
    }
  ],
  "S8P4N5": [
    {
      "type": 0,
      "value": "Odstranit"
    }
  ],
  "SKXopi": [
    {
      "type": 0,
      "value": "Převede parametr na celé číslo."
    }
  ],
  "SLZ0n4": [
    {
      "type": 0,
      "value": "Zkontrolujte, jestli řetězec začíná určitou hodnotou (nerozlišuje velikost písmen, invariantní jazyková verze)."
    }
  ],
  "SXb47U": [
    {
      "type": 1,
      "value": "minutes"
    },
    {
      "type": 0,
      "value": " m"
    }
  ],
  "SY04wn": [
    {
      "type": 0,
      "value": "Povinný parametr. Název akce s odpovědí form-data nebo form-encoded."
    }
  ],
  "T7zcR6": [
    {
      "type": 0,
      "value": "Požadované. Výrazy, které musí být pravdivé."
    }
  ],
  "T8Xqt9": [
    {
      "type": 0,
      "value": "Selhání"
    }
  ],
  "TI44R1": [
    {
      "type": 0,
      "value": "Vrátí řetězec s jednotlivými položkami pole spojenými oddělovači."
    }
  ],
  "TO7qos": [
    {
      "type": 0,
      "value": "Vrátí začátek měsíce řetězcového časového razítka."
    }
  ],
  "TUaunO": [
    {
      "type": 0,
      "value": "Zadejte hodnotu."
    }
  ],
  "TZv5JE": [
    {
      "type": 0,
      "value": "Název"
    }
  ],
  "Tb2QLA": [
    {
      "type": 0,
      "value": "ID žádosti klienta"
    }
  ],
  "TgcgXE": [
    {
      "type": 0,
      "value": "Značky"
    }
  ],
  "Twfck/": [
    {
      "type": 0,
      "value": "Povinný parametr. Číslo, kterým se má vynásobit násobenec 1."
    }
  ],
  "Tz5jTR": [
    {
      "type": 0,
      "value": "Sbalit nebo rozbalit"
    }
  ],
  "U3iWVd": [
    {
      "type": 0,
      "value": "Vygeneruje pole celých čísel, které začíná určitým číslem."
    }
  ],
  "UCNM4L": [
    {
      "type": 0,
      "value": "Pokud chcete odkazovat na parametr, použijte seznam dynamického obsahu."
    }
  ],
  "UHCVNK": [
    {
      "type": 0,
      "value": "Nahradí řetězec daným řetězcem."
    }
  ],
  "USVffu": [
    {
      "type": 0,
      "value": "Kvůli konfiguraci zabezpečení se obsah nezobrazuje."
    }
  ],
  "V0ZbQO": [
    {
      "type": 0,
      "value": "Zobrazit méně"
    }
  ],
  "VKAk5g": [
    {
      "type": 0,
      "value": "Název běhu pracovního postupu není platný."
    }
  ],
  "VVfYvq": [
    {
      "type": 0,
      "value": "Povinný parametr. Číslo, které se má dělit dělitelem."
    }
  ],
  "VXBWrq": [
    {
      "type": 0,
      "value": "Komentář"
    }
  ],
  "VZHick": [
    {
      "type": 0,
      "value": "Doba trvání"
    }
  ],
  "Vaacox": [
    {
      "type": 0,
      "value": "Historie spuštění"
    }
  ],
  "W070M2": [
    {
      "type": 0,
      "value": "z "
    },
    {
      "type": 1,
      "value": "max"
    }
  ],
  "W6FdMh": [
    {
      "type": 0,
      "value": "Povinné. Název nové vlastnosti"
    }
  ],
  "W8cbO8": [
    {
      "type": 0,
<<<<<<< HEAD
      "value": "Clear"
=======
      "value": "Vymazat"
>>>>>>> f2099bd0
    }
  ],
  "WS9kXD": [
    {
      "type": 0,
      "value": "Povinný parametr. První celé číslo v poli."
    }
  ],
  "WUe3DY": [
    {
      "type": 0,
      "value": "Zkratka pro trigger().outputs"
    }
  ],
  "WgoP7R": [
    {
      "type": 0,
      "value": "Vrátí výsledek vynásobení daných dvou čísel."
    }
  ],
  "X8JjjT": [
    {
      "type": 1,
      "value": "days"
    },
    {
      "type": 0,
      "value": " d "
    },
    {
      "type": 1,
      "value": "hours"
    },
    {
      "type": 0,
      "value": " h"
    }
  ],
  "XCunbR": [
    {
      "type": 0,
      "value": "Zkratka pro actions('actionName').outputs"
    }
  ],
  "XEuptL": [
    {
      "type": 0,
      "value": "Spojí dohromady libovolný počet řetězců."
    }
  ],
  "XFFpu/": [
    {
      "type": 0,
      "value": "Zkusit znovu"
    }
  ],
  "XOzn/3": [
    {
      "type": 0,
      "value": "Název připojení"
    }
  ],
  "XTuxmH": [
    {
      "type": 1,
      "value": "minutes"
    },
    {
      "type": 0,
      "value": " m "
    },
    {
      "type": 1,
      "value": "seconds"
    },
    {
      "type": 0,
      "value": " s"
    }
  ],
  "Xnn0uj": [
    {
      "type": 0,
      "value": "Žádost"
    }
  ],
  "XtuP5e": [
    {
      "type": 0,
      "value": "Matematické funkce"
    }
  ],
  "Xx/naD": [
    {
      "type": 0,
      "value": "Povinný parametr. Název akce, jejíž textové výstupy požadujete."
    }
  ],
  "Y0H9aX": [
    {
      "type": 0,
      "value": "Další informace"
    }
  ],
  "Y9kBz5": [
    {
      "type": 0,
      "value": "Vrátí binární reprezentaci identifikátoru URI dat."
    }
  ],
  "YHsAKl": [
    {
      "type": 0,
      "value": "Poznámka k operaci"
    }
  ],
  "YIBDSH": [
    {
      "type": 1,
      "value": "days"
    },
    {
      "type": 0,
      "value": " d"
    }
  ],
  "YJJ+gQ": [
    {
      "type": 0,
      "value": "Řetězec"
    }
  ],
  "YKXmKD": [
    {
      "type": 0,
      "value": "Umožní výrazu odvodit svoji hodnotu z jiných párů názvu a hodnoty JSON nebo výstupu triggeru modulu runtime."
    }
  ],
  "YaFjJQ": [
    {
      "type": 0,
      "value": "Vrátí jedno pole nebo objekt, kde všechny prvky jsou buď v poli, nebo objektu předávaném této funkci. Parametry pro tuto funkci můžou být buď sada objektů, nebo sada polí (ne kombinace obou). Pokud jsou v konečném výstupu dva objekty se stejným názvem, zahrne se do konečného objektu poslední objekt s tímto názvem."
    }
  ],
  "YoQara": [
    {
      "type": 0,
      "value": "Žádné"
    }
  ],
  "ZME5hh": [
    {
      "type": 0,
      "value": "Vrátí část řetězcového časového razítka, která představuje den v měsíci."
    }
  ],
  "ZUaz3Y": [
    {
      "type": 0,
      "value": "Zkratka pro trigger().outputs.body"
    }
  ],
  "ZaIeDG": [
    {
      "type": 0,
      "value": "Vyžadováno. Hodnota, kterou může řetězec začínat."
    }
  ],
  "ZbX8xq": [
    {
      "type": 0,
      "value": "Tato operace už byla odstraněna."
    }
  ],
  "a7j3gS": [
    {
      "type": 0,
      "value": "Povinný parametr. Číslo, které se má dělit dělitelem."
    }
  ],
  "aAXnqw": [
    {
      "type": 0,
      "value": "Povinné. Počet výskytů podřetězce, které se mají najít"
    }
  ],
  "aGyVJT": [
    {
      "type": 0,
      "value": "Vyžadováno. Počet objektů, které se mají odebrat ze začátku kolekce. Musí to být kladné celé číslo."
    }
  ],
  "bH5LtI": [
    {
      "type": 0,
      "value": "Karta s názvem "
    },
    {
      "type": 1,
      "value": "tabname"
    },
    {
      "type": 0,
      "value": " se už zaregistrovala."
    }
  ],
  "bTrk+S": [
    {
      "type": 0,
      "value": "Vyžadováno. Objekt, u kterého se má zkontrolovat, zda není větší nebo rovný porovnávané hodnotě."
    }
  ],
  "ba9yGJ": [
    {
      "type": 0,
      "value": "Načíst další"
    }
  ],
  "bf7078": [
    {
      "type": 0,
      "value": "Vrátí maximální hodnotu vstupního pole čísel."
    }
  ],
  "bgfjqS": [
    {
      "type": 0,
      "value": "Nastavení popisku"
    }
  ],
  "bzF/qn": [
    {
      "type": 0,
      "value": "Vyžadováno. Kolekce, ze které se mají získat první objekty Count."
    }
  ],
  "c2XklE": [
    {
      "type": 0,
      "value": "Hledat"
    }
  ],
  "c3G/zq": [
    {
      "type": 0,
      "value": "Vrátí objekt, ve kterém se určitá vlastnost nastavila na poskytnutou hodnotu."
    }
  ],
  "c6XbVI": [
    {
      "type": 0,
      "value": "panel"
    }
  ],
  "cJm+ah": [
    {
      "type": 0,
      "value": "Vyžadováno. Hodnota, jejíž index se má hledat."
    }
  ],
  "ci6ex1": [
    {
      "type": 0,
      "value": "Hodnota"
    }
  ],
  "cj+kyo": [
    {
      "type": 0,
      "value": "Zrušeno"
    }
  ],
  "cmTCsW": [
    {
      "type": 0,
      "value": "Při načítání komponenty došlo k chybě."
    }
  ],
  "cqiqcf": [
    {
      "type": 0,
      "value": "Čas zahájení"
    }
  ],
  "cscezV": [
    {
      "type": 0,
      "value": "Vyžadováno. Kolekce, ze které se mají přeskočit první objekty Count."
    }
  ],
  "d3bSQA": [
    {
      "type": 0,
      "value": "Odstranit komentář"
    }
  ],
  "dDYCuU": [
    {
      "type": 0,
      "value": "Další informace"
    }
  ],
  "dFInXP": [
    {
      "type": 0,
      "value": "Vybrat"
    }
  ],
  "dhvk0u": [
    {
      "type": 0,
      "value": "Vrátí řetězcovou reprezentaci řetězce s kódováním Base 64."
    }
  ],
  "dqgt9y": [
    {
      "type": 0,
      "value": "Převede parametr na logickou hodnotu."
    }
  ],
  "drM9Sl": [
    {
      "type": 0,
      "value": "Vrátí pole hodnot, které odpovídají názvu klíče z výstupu akce form-data nebo form-encoded."
    }
  ],
  "dsz+Ae": [
    {
      "type": 0,
      "value": "Rozdělí řetězec pomocí oddělovače."
    }
  ],
  "e4Onhn": [
    {
      "type": 0,
      "value": "Neuvedeno"
    }
  ],
  "eHgi14": [
    {
      "type": 0,
      "value": "Povinný parametr. Název proměnné, jejíž hodnotu chcete získat."
    }
  ],
  "eRvRWs": [
    {
      "type": 0,
      "value": "Čas zahájení"
    }
  ],
  "eT+b9W": [
    {
      "type": 0,
      "value": "Povinný parametr. Číslo, kterým se má dělit dělenec."
    }
  ],
  "egLI8P": [
    {
      "type": 0,
      "value": "Vyžadováno. Index určující, kde začíná v parametru 1 podřetězec."
    }
  ],
  "f/lWTW": [
    {
      "type": 0,
      "value": "Povinný parametr. Objekty, ve kterých se zajišťuje hodnota null."
    }
  ],
  "f1j0to": [
    {
      "type": 0,
      "value": "Nepovinné. Index, kde se má podřetězec přestat extrahovat"
    }
  ],
  "fBQBw/": [
    {
      "type": 0,
      "value": "Vrátí true, pokud je první argument větší nebo roven druhému."
    }
  ],
  "fg/34o": [
    {
      "type": 0,
      "value": "Logické funkce"
    }
  ],
  "ftwXvc": [
    {
      "type": 0,
      "value": "Ignorováno"
    }
  ],
  "gCXOd5": [
    {
      "type": 0,
      "value": "Identifikátor URI"
    }
  ],
  "gDDfek": [
    {
      "type": 0,
      "value": "Vrátí časové razítko, které představuje aktuální čas prodloužený o zadaný časový interval."
    }
  ],
  "gDY9xk": [
    {
      "type": 0,
      "value": "Vrátí výsledek podílu daných dvou čísel."
    }
  ],
  "gIK0WG": [
    {
      "type": 0,
      "value": "Vyžadováno. Logická hodnota určující, kterou hodnotu má výraz vracet."
    }
  ],
  "gKq3Jv": [
    {
      "type": 0,
      "value": "Předchozí neúspěšné"
    }
  ],
  "gMhc5o": [
    {
      "type": 0,
      "value": "Vyžadováno. Řetězec, který se má zkombinovat do jednoho řetězce."
    }
  ],
  "gQt/0f": [
    {
      "type": 0,
      "value": "Převodní funkce"
    }
  ],
  "gu9o9z": [
    {
      "type": 0,
      "value": "Když se tato funkce použije v rámci smyčky until, vrátí aktuální index iterace zadané smyčky."
    }
  ],
  "hN7iBP": [
    {
      "offset": 0,
      "options": {
        "few": {
          "value": [
            {
              "type": 7
            },
            {
              "type": 0,
              "value": " sekundy"
            }
          ]
        },
        "many": {
          "value": [
            {
              "type": 7
            },
            {
              "type": 0,
              "value": " sekund"
            }
          ]
        },
        "one": {
          "value": [
            {
              "type": 7
            },
            {
              "type": 0,
              "value": " sekunda"
            }
          ]
        },
        "other": {
          "value": [
            {
              "type": 7
            },
            {
              "type": 0,
              "value": " sekund"
            }
          ]
        }
      },
      "pluralType": "cardinal",
      "type": 6,
      "value": "seconds"
    }
  ],
  "hPM6iC": [
    {
      "type": 0,
      "value": "Vrátí výsledek rozdílu daných dvou čísel."
    }
  ],
  "hdnZ9Y": [
    {
      "type": 0,
      "value": "Stisknutí Alt/Option + kliknutím stáhnete "
    },
    {
      "type": 1,
      "value": "displayName"
    }
  ],
  "hrbDu6": [
    {
      "type": 0,
      "value": "Doba trvání"
    }
  ],
  "iBlvhu": [
    {
      "type": 0,
      "value": "Komentář"
    }
  ],
  "iCSHJG": [
    {
      "type": 0,
      "value": "Převede řetězec na velká písmena pomocí pravidel pro používání velkých a malých písmen v invariantní jazykové verzi."
    }
  ],
  "iJOIca": [
    {
      "type": 0,
      "value": "Další"
    }
  ],
  "iMicOQ": [
    {
      "type": 0,
      "value": "Povinné. Identifikátor URI, který se bude parsovat."
    }
  ],
  "iRjBf4": [
    {
      "type": 0,
      "value": "Tato akce má nakonfigurované testování."
    }
  ],
  "iU1OJh": [
    {
      "type": 0,
      "value": "Rozbalit"
    }
  ],
  "iU5Fdh": [
    {
      "type": 0,
      "value": "Manipulační funkce"
    }
  ],
  "iUs7pv": [
    {
      "type": 0,
      "value": "Zrušit"
    }
  ],
  "iql+jn": [
    {
      "type": 1,
      "value": "seconds"
    },
    {
      "type": 0,
      "value": " s"
    }
  ],
  "j2MU0b": [
    {
      "type": 0,
      "value": "Vrátí objekt, ze kterého se odebrala vlastnost."
    }
  ],
  "j39557": [
    {
      "type": 0,
      "value": "Vrátí hodnotu zadané proměnné."
    }
  ],
  "jHHF/u": [
    {
      "type": 0,
      "value": "Vrátí náhodné celé číslo ze zadaného rozsahu, do kterého patří jeho první, ale ne poslední hodnota."
    }
  ],
  "jKsMS6": [
    {
      "type": 0,
      "value": "Vyžadováno. Výraz, který se bude negovat."
    }
  ],
  "jQ0Aqj": [
    {
      "type": 0,
      "value": "Vyžadováno. Hodnota, která se má převést na řetězec."
    }
  ],
  "jVpanH": [
    {
      "type": 0,
      "value": "Povinný parametr. Vstupní řetězec ve formátu base64."
    }
  ],
  "jcA3Ig": [
    {
      "type": 0,
      "value": "Povinný parametr. Název klíče datových hodnot ve formuláři, které se mají vrátit."
    }
  ],
  "jfInxm": [
    {
      "type": 0,
      "value": "Upravit ve formátu JSON"
    }
  ],
  "k/oqFL": [
    {
      "type": 0,
      "value": "Povinný parametr. Řetězec kódovaný ve formátu base64."
    }
  ],
  "k41+13": [
    {
      "type": 0,
      "value": "Vynecháno"
    }
  ],
  "k5tGEr": [
    {
      "type": 0,
      "value": "Ano"
    }
  ],
  "kHcCxH": [
    {
      "type": 1,
      "value": "minutes"
    },
    {
      "type": 0,
      "value": " m "
    },
    {
      "type": 1,
      "value": "seconds"
    },
    {
      "type": 0,
      "value": " s"
    }
  ],
  "kN6kce": [
    {
      "type": 0,
      "value": "Vrátí řetězcovou reprezentaci vstupního řetězce Base 64."
    }
  ],
  "kYivbS": [
    {
      "type": 0,
      "value": "Stáhnout (Alt/Option + kliknutí)"
    }
  ],
  "kZuYgD": [
    {
      "type": 0,
      "value": "Vrátí true, pokud je první argument menší než druhý."
    }
  ],
  "keb4r1": [
    {
      "type": 0,
      "value": "Vrátí true, pokud se dvě hodnoty rovnají."
    }
  ],
  "knylNW": [
    {
      "type": 0,
      "value": "Povinný parametr. Tato hodnota představuje další celé číslo po nejvyšším celém číslu, které se mohlo vrátit."
    }
  ],
  "l36V56": [
    {
      "type": 1,
      "value": "hours"
    },
    {
      "type": 0,
      "value": " h "
    },
    {
      "type": 1,
      "value": "minutes"
    },
    {
      "type": 0,
      "value": " m"
    }
  ],
  "lPTdSf": [
    {
      "type": 0,
      "value": "Aktivační událost spuštění"
    }
  ],
  "lV77P8": [
    {
      "type": 0,
      "value": "Název"
    }
  ],
  "lgs5sf": [
    {
      "type": 0,
      "value": "Bezstavový režim spuštění:"
    }
  ],
  "ljAOR6": [
    {
      "type": 0,
      "value": "Zkratka pro actions('actionName').outputs.body"
    }
  ],
  "lztiwS": [
    {
      "type": 0,
      "value": "Skutečná hodnota"
    }
  ],
  "m7Y6Qf": [
    {
      "type": 0,
      "value": "Testování"
    }
  ],
  "m8Q61y": [
    {
      "type": 0,
      "value": "Název"
    }
  ],
  "mGUdCO": [
    {
      "type": 0,
      "value": "Vrátí časové razítko, které představuje aktuální čas zkrácený o zadaný časový interval."
    }
  ],
  "mGpKsl": [
    {
      "type": 0,
      "value": "Vrátí řetězcovou reprezentaci identifikátoru URI dat."
    }
  ],
  "mPakaD": [
    {
      "type": 0,
      "value": "Zakóduje vstupní řetězec jako adresu URL."
    }
  ],
  "mZRMD9": [
    {
      "type": 0,
      "value": "Vyžadováno. Řetězec, který se má převést na malá písmena. Pokud některý znak v řetězci nemá odpovídající znak malé abecedy, zůstane ve vráceném řetězci beze změny."
    }
  ],
  "n35O/+": [
    {
      "type": 0,
      "value": "Vyžadováno. Hodnota, která se má převést na číslo s plovoucí desetinnou čárkou."
    }
  ],
  "nGds/r": [
    {
      "type": 0,
      "value": "Vyžadováno. Objekt, u kterého se má zkontrolovat, zda není menší nebo rovný porovnávané hodnotě."
    }
  ],
  "nHseED": [
    {
      "type": 0,
      "value": "Povinný parametr. Počet časových jednotek, o který je požadovaný čas v budoucnosti"
    }
  ],
  "nTA155": [
    {
      "type": 0,
      "value": "Povinné. Název vlastnosti, která se odebere"
    }
  ],
  "ngsC44": [
    {
      "type": 0,
      "value": "Vyžadováno. Objekt, u kterého se má zkontrolovat, zda není menší než porovnávaný objekt."
    }
  ],
  "nkk1mu": [
    {
      "type": 0,
      "value": "Přidá celočíselný počet minut do předaného řetězcového časového razítka."
    }
  ],
  "o/0SEj": [
    {
      "type": 0,
      "value": "Vrátí poslední prvek v předaném poli nebo řetězci."
    }
  ],
  "o14STH": [
    {
      "type": 0,
      "value": "Vyžadováno. Kód XML, na kterém se má vyhodnotit výraz jazyka XPath."
    }
  ],
  "o1HOyf": [
    {
      "type": 1,
      "value": "current_page"
    },
    {
      "type": 0,
      "value": " z "
    },
    {
      "type": 1,
      "value": "max_page"
    }
  ],
  "oAFcW6": [
    {
      "type": 0,
      "value": "Povinný parametr. Identifikátor URI dat, který se má dekódovat do binárního formátu."
    }
  ],
  "oV0xQ9": [
    {
      "type": 0,
      "value": "Zadejte identifikátor spuštění a spuštění otevřete."
    }
  ],
  "p/0r2N": [
    {
      "type": 0,
      "value": "Povinný parametr. Název klíče datové hodnoty ve formuláři, která se má vrátit."
    }
  ],
  "p16/4S": [
    {
      "type": 0,
      "value": "Záhlaví"
    }
  ],
  "pIczsS": [
    {
      "type": 0,
      "value": "Koncový čas"
    }
  ],
  "pOTcUO": [
    {
      "type": 0,
      "value": "Povinný parametr. Hodnoty, které se mají sloučit do pole."
    }
  ],
  "pRUJff": [
    {
      "type": 0,
      "value": "Parametry"
    }
  ],
  "pXmFGf": [
    {
      "type": 0,
      "value": "Převede vstup na hodnotu typu XML."
    }
  ],
  "pYtSyE": [
    {
      "type": 0,
      "value": "Povinný parametr. Číslo, kterým se má dělit dělenec. Po dělení se zbytek odebere."
    }
  ],
  "pcuZKB": [
    {
      "type": 0,
      "value": "Vrátí jedno pole nebo objekt, který má mezi předávanými poli nebo objekty společné prvky. Parametry pro tuto funkci můžou být buď sada objektů, nebo sada polí (ne kombinace obou). Pokud se vyskytnou dva objekty se stejným názvem, zahrne se do konečného objektu poslední objekt s tímto názvem."
    }
  ],
  "pozypE": [
    {
      "type": 0,
      "value": "Odstraní ze začátku a konce řetězce prázdné znaky."
    }
  ],
  "pr9GwA": [
    {
      "type": 0,
      "value": "Aktualizovat"
    }
  ],
  "q/+Uex": [
    {
      "type": 0,
      "value": "Vrátí ze zadaného výrazu XPath uzel XML, sadu uzlů nebo hodnotu jako JSON."
    }
  ],
  "q2OCEx": [
    {
      "type": 0,
      "value": "Povinné. Hodnota, která se přiřadí dané vlastnosti"
    }
  ],
  "q2w8Sk": [
    {
      "type": 0,
      "value": "Převede parametr na řetězec."
    }
  ],
  "q87X20": [
    {
      "type": 0,
      "value": "Přidá celočíselný počet sekund do předaného řetězcového časového razítka."
    }
  ],
  "qGfwxW": [
    {
      "type": 0,
      "value": "Spravovaná identita"
    }
  ],
  "qJpnIL": [
    {
      "type": 0,
      "value": "Zkontrolujte, jestli řetězec končí určitou hodnotou (nerozlišuje velikost písmen, invariantní jazyková verze)."
    }
  ],
  "qSejoi": [
    {
      "type": 0,
      "value": "Vrátí true, pokud je první argument menší nebo roven druhému."
    }
  ],
  "qSt0Sb": [
    {
      "type": 0,
      "value": "Povinné"
    }
  ],
  "qUWBUX": [
    {
      "offset": 0,
      "options": {
        "few": {
          "value": [
            {
              "type": 7
            },
            {
              "type": 0,
              "value": " dny"
            }
          ]
        },
        "many": {
          "value": [
            {
              "type": 7
            },
            {
              "type": 0,
              "value": " dnů"
            }
          ]
        },
        "one": {
          "value": [
            {
              "type": 7
            },
            {
              "type": 0,
              "value": " den"
            }
          ]
        },
        "other": {
          "value": [
            {
              "type": 7
            },
            {
              "type": 0,
              "value": " dnů"
            }
          ]
        }
      },
      "pluralType": "cardinal",
      "type": 6,
      "value": "days"
    }
  ],
  "qc5S69": [
    {
      "type": 0,
      "value": "Vrátí počet prvků v poli nebo řetězci."
    }
  ],
  "qnI4Y1": [
    {
      "type": 0,
      "value": "Vyžadováno. Hodnota, která se má převést na celé číslo."
    }
  ],
  "r8aZXs": [
    {
      "type": 0,
      "value": "Umožní výrazu odvodit svoji hodnotu z jiných párů názvu a hodnoty JSON nebo výstupu akce modulu runtime."
    }
  ],
  "r9SVE4": [
    {
      "type": 0,
      "value": "Int"
    }
  ],
  "rAyuzv": [
    {
      "type": 0,
      "value": "Ne"
    }
  ],
  "rCl53e": [
    {
      "type": 0,
      "value": "Název karty"
    }
  ],
  "raBiud": [
    {
      "type": 0,
      "value": "Povinný parametr. Pole hodnot, ve kterém se má najít maximální hodnota, nebo první hodnota sady."
    }
  ],
  "rcz4w4": [
    {
      "type": 0,
      "value": "Vrátí reprezentaci určité hodnoty zakódovanou jako identifikátor URI."
    }
  ],
  "s5RV9B": [
    {
      "type": 0,
      "value": "Vrátí část řetězcového časového razítka, která představuje den v roce."
    }
  ],
  "sDkAVZ": [
    {
      "type": 0,
      "value": "Vrátí pole hodnot, které odpovídají názvu klíče z výstupu triggeru form-data nebo form-encoded."
    }
  ],
  "sZ0G/Z": [
    {
      "type": 0,
      "value": "Povinný parametr. Řetězec obsahující jednotku času zadaného v intervalu, který se má přičíst"
    }
  ],
  "sbPZ9S": [
    {
      "type": 0,
      "value": "Vyžadováno. Kolekce, u které se má zkontrolovat, zda není prázdná."
    }
  ],
  "sfJTHV": [
    {
      "type": 0,
      "value": "Povinný parametr. Číslo, které se má odečíst od menšence."
    }
  ],
  "shF9tZ": [
    {
      "type": 0,
      "value": "Klíč"
    }
  ],
  "soqP+Z": [
    {
      "type": 0,
      "value": "Vrátí true, pokud je kterýkoli z parametrů true."
    }
  ],
  "ss5JPH": [
    {
      "type": 0,
      "value": "Nový parametr"
    }
  ],
  "t+XCkg": [
    {
      "type": 0,
      "value": "Povinný parametr. Řetězec, který obsahuje název cílového časového pásma. Podrobnosti najdete tady: https://msdn.microsoft.com/en-us/library/gg154758.aspx"
    }
  ],
  "tE7Zam": [
    {
      "type": 0,
      "value": "Vrátí adresu URL pro zavolání triggeru nebo akce."
    }
  ],
  "tImHz/": [
    {
      "type": 1,
      "value": "days"
    },
    {
      "type": 0,
      "value": " d "
    },
    {
      "type": 1,
      "value": "hours"
    },
    {
      "type": 0,
      "value": " h"
    }
  ],
  "tLZ9Sh": [
    {
      "type": 0,
      "value": "Povinný parametr. Index části, která se má načíst."
    }
  ],
  "tMRPnG": [
    {
      "type": 0,
      "value": "Tato funkce poskytuje podrobnosti samotného pracovního postupu za běhu."
    }
  ],
  "tNoZx2": [
    {
      "type": 0,
      "value": "Typ"
    }
  ],
  "tVmUCd": [
    {
      "type": 0,
      "value": "Trigger"
    }
  ],
  "tZj2Xn": [
    {
      "type": 0,
      "value": "Vrátí true, pokud je první argument větší než druhý."
    }
  ],
  "taPCmY": [
    {
      "type": 0,
      "value": "Povinný parametr. Počet hodin, které se mají přičíst. Může to být i záporná hodnota, při které se hodiny odečtou."
    }
  ],
  "tu8I7j": [
    {
      "type": 0,
      "value": "Operace"
    }
  ],
  "uN4zFU": [
    {
      "type": 0,
      "value": "OK"
    }
  ],
  "uR9WuI": [
    {
      "type": 0,
      "value": "Vyžadováno. Kolekce k vyhodnocení. Objekt, který se zobrazí v libovolné kolekci, se také zobrazí ve výsledku."
    }
  ],
  "uUlBZ8": [
    {
      "type": 0,
      "value": "Přidá celočíselný počet hodin do předaného řetězcového časového razítka."
    }
  ],
  "uc/PoD": [
    {
      "type": 0,
      "value": "Povinný parametr. Počet časových jednotek, o který je požadovaný čas v minulosti"
    }
  ],
  "uczA5c": [
    {
      "type": 0,
      "value": "Vyžadováno. Řetězec, který může obsahovat hodnotu."
    }
  ],
  "ut5Med": [
    {
      "type": 0,
      "value": "Výchozí hodnota"
    }
  ],
  "uzsleE": [
    {
      "type": 0,
      "value": "Vytvoří z parametrů pole."
    }
  ],
  "v39HKj": [
    {
      "type": 0,
      "value": "Vygeneruje globálně jedinečný řetězec (GUID)."
    }
  ],
  "vEBhDX": [
    {
      "type": 0,
      "value": "Vrátí poslední index určité hodnoty v řetězci (nerozlišuje velikost písmen, invariantní jazyková verze)."
    }
  ],
  "vQcQkU": [
    {
      "type": 0,
      "value": "Vyžadováno. Hodnota, kterou může řetězec končit."
    }
  ],
  "vSlNPe": [
    {
      "type": 0,
      "value": "Odstranit"
    }
  ],
  "va40BJ": [
    {
      "type": 0,
      "value": "Povinný parametr. Název akce, jejíž výstupy požadujete."
    }
  ],
  "vwH/XV": [
    {
      "type": 0,
      "value": "Vytvořit parametr"
    }
  ],
  "vz2gZC": [
    {
      "type": 0,
      "value": "Vlastnosti pracovního postupu"
    }
  ],
  "wEaGWn": [
    {
      "type": 0,
      "value": "Odečte od předaného řetězcového časového razítka celočíselný počet zadaných jednotek času."
    }
  ],
  "wFCkpM": [
    {
      "type": 0,
      "value": "Povinný parametr. Pole hodnot, ve kterém se má najít minimální hodnota, nebo první hodnota sady."
    }
  ],
  "wHYQyg": [
    {
      "type": 0,
      "value": "Vypršel časový limit."
    }
  ],
  "wQcEXt": [
    {
      "type": 0,
      "value": "Vyžadováno. Řetězec, ve kterém se hledá parametr 2, který se aktualizuje na parametr 3, pokud se parametr 2 najde v parametru 1."
    }
  ],
  "wQsEwc": [
    {
      "type": 0,
      "value": "Vyžadováno. Délka podřetězce."
    }
  ],
  "wWVQuK": [
    {
      "type": 0,
      "value": "Vrátí zadanou hodnotu podle toho, jestli se daný výraz vyhodnotil jako true, nebo false."
    }
  ],
  "wmDUGV": [
    {
      "type": 0,
      "value": "Převede předané řetězcové časové razítko ze zdrojového časového pásma na formát UTC."
    }
  ],
  "wmw/ai": [
    {
      "type": 0,
      "value": "Vrátí jedno pole nebo objekt se všemi prvky, které se nachází buď v poli, nebo v objektu předaném do této funkce."
    }
  ],
  "woJQhv": [
    {
      "type": 0,
      "value": "Adresa URL pro zpětné volání:"
    }
  ],
  "x0or2o": [
    {
      "type": 0,
      "value": "Vyžadováno. Kolekce, pro kterou se má získat délka."
    }
  ],
  "xJ6vjn": [
    {
      "type": 0,
      "value": "Vrátí řetězcovou reprezentaci řetězce zakódovaného jako identifikátor URI."
    }
  ],
  "xOAOHM": [
    {
      "type": 0,
<<<<<<< HEAD
      "value": "Editor Input"
=======
      "value": "Vstup editoru"
>>>>>>> f2099bd0
    }
  ],
  "xV/oyK": [
    {
      "type": 0,
      "value": "Povinné. Název nové nebo stávající vlastnosti"
    }
  ],
  "xYyPR8": [
    {
      "type": 0,
      "value": "Vrátí cestu z identifikátoru URI. Pokud se cesta nezadá, vrátí /."
    }
  ],
  "xt5TeT": [
    {
      "type": 0,
      "value": "Parametry se sdílejí mezi pracovními postupy v aplikaci logiky."
    }
  ],
  "xwEX2/": [
    {
      "type": 0,
      "value": "Hodnota"
    }
  ],
  "y3AZQB": [
    {
      "type": 0,
      "value": "Požadované. Objekt pro porovnání rovnosti."
    }
  ],
  "y6BcVN": [
    {
      "type": 0,
      "value": "Povinný parametr. Řetězec, ze kterého se mají vyjmout znaky, které nejsou pro adresu URL bezpečné."
    }
  ],
  "yBrsFJ": [
    {
      "type": 0,
      "value": "Povinný parametr. Hodnota, která se převádí na pole."
    }
  ],
  "yOkPGx": [
    {
      "type": 0,
      "value": "logo pro "
    },
    {
      "type": 1,
      "value": "connectorName"
    }
  ],
  "yqRrQ/": [
    {
      "type": 0,
      "value": "Funkce data a času"
    }
  ],
  "z4YYlQ": [
    {
      "type": 0,
      "value": "Zadejte výchozí hodnotu parametru."
    }
  ],
  "zBMVKg": [
    {
      "type": 0,
      "value": "Povinné. Hodnota převedená na desetinné číslo."
    }
  ],
  "zIDVd9": [
    {
      "type": 0,
      "value": "Vyžadováno. Řetězec, který se převede na hodnotu nativního typu."
    }
  ],
  "zcZpHT": [
    {
      "type": 0,
      "value": "Převede řetězec, nepovinně i s národním prostředím a formátem data."
    }
  ],
  "ziYCiA": [
    {
      "type": 0,
      "value": "Shrnutí"
    }
  ],
  "zjDJwP": [
    {
      "type": 0,
      "value": "Plovoucí desetinná čárka"
    }
  ],
  "znGyyU": [
    {
      "type": 0,
      "value": "Přičte k předanému řetězcovému časovému razítku celočíselný počet zadaných jednotek času."
    }
  ],
  "zxe9hh": [
    {
      "type": 0,
      "value": "Povinný parametr. Počet minut, které se mají přičíst. Může to být i záporná hodnota, při které se minuty odečtou."
    }
  ]
}<|MERGE_RESOLUTION|>--- conflicted
+++ resolved
@@ -1526,11 +1526,7 @@
   "W8cbO8": [
     {
       "type": 0,
-<<<<<<< HEAD
-      "value": "Clear"
-=======
       "value": "Vymazat"
->>>>>>> f2099bd0
     }
   ],
   "WS9kXD": [
@@ -2860,11 +2856,7 @@
   "xOAOHM": [
     {
       "type": 0,
-<<<<<<< HEAD
-      "value": "Editor Input"
-=======
       "value": "Vstup editoru"
->>>>>>> f2099bd0
     }
   ],
   "xV/oyK": [
