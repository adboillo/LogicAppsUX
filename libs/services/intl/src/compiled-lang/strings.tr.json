--- conflicted
+++ resolved
@@ -1448,11 +1448,7 @@
   "W8cbO8": [
     {
       "type": 0,
-<<<<<<< HEAD
-      "value": "Clear"
-=======
       "value": "Temizle"
->>>>>>> f2099bd0
     }
   ],
   "WS9kXD": [
@@ -2730,11 +2726,7 @@
   "xOAOHM": [
     {
       "type": 0,
-<<<<<<< HEAD
-      "value": "Editor Input"
-=======
       "value": "Düzenleyici Girişi"
->>>>>>> f2099bd0
     }
   ],
   "xV/oyK": [
